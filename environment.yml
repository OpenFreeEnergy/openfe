--- conflicted
+++ resolved
@@ -19,11 +19,7 @@
   - openff-units==0.2.0
   - openmm >=8.0.0,!=8.1.0,<8.2.0
   - openmmforcefields
-<<<<<<< HEAD
-  - openmmtools >=0.25
-=======
   - openmmtools >=0.25.0
->>>>>>> a59e43fc
   - packaging
   - pandas
   - perses>=0.10.3
