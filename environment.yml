name: openfe
channels:
  - jaimergp/label/unsupported-cudatoolkit-shim
  - conda-forge
  - openeye
dependencies:
  - numpy
  - networkx
  - rdkit
  - pip
  - pytest
  - pytest-xdist
  - pytest-cov
  - pydantic
  - coverage
<<<<<<< HEAD
 #- openff-toolkit
 #- openff-units>=0.1.6
=======
  - openff-toolkit==0.11
  - openff-units==0.1.8
  - pint<0.20.0
>>>>>>> d48f7692
  - click
 #- openeye-toolkits
  - typing-extensions
  - lomap2>=2.1.0
 #- openmmtools
 #- openmmforcefields>=0.11.2
 #- perses
  - pip:
    - git+https://github.com/OpenFreeEnergy/gufe@main
    - plugcli<|MERGE_RESOLUTION|>--- conflicted
+++ resolved
@@ -13,14 +13,9 @@
   - pytest-cov
   - pydantic
   - coverage
-<<<<<<< HEAD
- #- openff-toolkit
- #- openff-units>=0.1.6
-=======
-  - openff-toolkit==0.11
-  - openff-units==0.1.8
+ #- openff-toolkit==0.11
+ #- openff-units==0.1.8
   - pint<0.20.0
->>>>>>> d48f7692
   - click
  #- openeye-toolkits
   - typing-extensions
