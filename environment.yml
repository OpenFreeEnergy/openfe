name: openfe
channels:
  - jaimergp/label/unsupported-cudatoolkit-shim
  - conda-forge
  - openeye
dependencies:
  - numpy
  - networkx
  - rdkit
  - pip
  - pytest
  - pytest-xdist
  - pytest-cov
  - coverage
  - openff-toolkit
  - click
  - openeye-toolkits
  - typing-extensions
<<<<<<< HEAD
  - pydantic
  - openff-units
=======
  - gufe
  - lomap2
>>>>>>> 400256e2
  - pip:
    - plugcli<|MERGE_RESOLUTION|>--- conflicted
+++ resolved
@@ -16,12 +16,9 @@
   - click
   - openeye-toolkits
   - typing-extensions
-<<<<<<< HEAD
   - pydantic
   - openff-units
-=======
   - gufe
   - lomap2
->>>>>>> 400256e2
   - pip:
     - plugcli