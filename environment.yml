name: openfe_env
channels:
  - jaimergp/label/unsupported-cudatoolkit-shim
  - conda-forge
dependencies:
  - duecredit
  - kartograf>=1.0.0
  - lomap2>=3.0.0
  - numpy<1.24
  - networkx
  - rdkit
  - pip
  - pytest =7
  - pytest-xdist
  - pytest-cov
  - pytest-rerunfailures
  - pydantic >1
  - pyyaml
  - coverage
  - cinnabar ==0.3.0
  - openff-toolkit>=0.13.0
  - openff-nagl-base >=0.3.3
  - openff-units==0.2.0
  - pint<0.22
  - openff-models>=0.0.5
  - openfe-analysis>=0.2.0
  - click
  - typing-extensions
  - lomap2>=2.3.0
  - openmmtools
  - openmmforcefields>=0.11.2
  - perses
  - pooch
  - py3dmol
  - plugcli
  - tqdm
  - pygraphviz
  # Issue #443
  - pymbar<4.0
  # docs
  - autodoc-pydantic<2.0
  - pydata-sphinx-theme
  - sphinx-click
  - pip:
    - sphinx-toolbox
<<<<<<< HEAD
    - git+https://github.com/OpenFreeEnergy/gufe@v0.9.5
=======
    - espaloma_charge
    - openff-nagl-models>=0.1.2
    - git+https://github.com/OpenFreeEnergy/gufe@main
>>>>>>> 3cb55a25
<|MERGE_RESOLUTION|>--- conflicted
+++ resolved
@@ -43,10 +43,6 @@
   - sphinx-click
   - pip:
     - sphinx-toolbox
-<<<<<<< HEAD
-    - git+https://github.com/OpenFreeEnergy/gufe@v0.9.5
-=======
     - espaloma_charge
     - openff-nagl-models>=0.1.2
-    - git+https://github.com/OpenFreeEnergy/gufe@main
->>>>>>> 3cb55a25
+    - git+https://github.com/OpenFreeEnergy/gufe@main