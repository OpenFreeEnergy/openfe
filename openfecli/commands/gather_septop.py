--- conflicted
+++ resolved
@@ -14,10 +14,6 @@
 from openfecli.commands.gather import (
     _collect_result_jsons,
     format_df_with_precision,
-<<<<<<< HEAD
-=======
-    format_estimate_uncertainty,
->>>>>>> aff2dc05
     load_json,
     rich_print_to_stdout,
 )
