# This code is part of OpenFE and is licensed under the MIT license.
# For details, see https://github.com/OpenFreeEnergy/openfe

import os
import pathlib
import sys
from typing import List, Literal

import click
import gufe
import pandas as pd

from openfe import ProteinMembraneComponent
from openfecli import OFECommandPlugin
from openfecli.clicktypes import HyphenAwareChoice

FAIL_STR = "Error"  # string used to indicate a failed run in output tables.


def _get_column(val: float | int) -> int:
    """Determine the index (where the 0th index is the decimal) at which the
    first non-zero value occurs in a full-precision string representation of a value.

    Parameters
    ----------
    val : float|int
        The raw value.

    Returns
    -------
    int
        Column index
    """
    import numpy as np

    if val == 0:
        return 0

    log10 = np.log10(val)

    if log10 >= 0.0:
        col = np.floor(log10 + 1)
    else:
        col = np.floor(log10)
    return int(col)


def format_estimate_uncertainty(
    est: float,
    unc: float,
    unc_prec: int = 1,
) -> tuple[str, str]:
    """
    Round raw estimate and uncertainty values to the appropriate precision.

    The premise here is that, if you're reporting your uncertainty to a certain number of significant figures, your estimate should be reported to the same precision.

    As an example, assume your raw estimate is 12.34567 and your raw uncertainty is 0.0123.
    Say you want to report your uncertainty to 2 significant figures.
    So your rounded uncertainty is 0.012.
    You should report your estimate to the same precision, so your rounded estimate should be 12.346.
    On the other hand, if you wanted to report your uncertainty to the first significant figure (0.01), then you should report your estimate as 12.35.

    You need to report these to the same precision (not the same number of significant figures) because the two numbers need to be added together.
    If you report both to 2 significant figures, you'd have 12.0 +/- 0.0012, and your actual estimate falls way outside your error bars!
    It has to be the uncertainty that determines the precision of the estimate, because if you said you had 3 significant figures in the estimate and used that to set the precision of the uncertainty, you'd have 12.3 +/- 0.0 -- no error at all!

    We implement this by thinking of the decimal representation as "columns" centered on the decimal point.
    We get the column index of the first non-zero number in the decimal representation of the uncertainty, and use the fact that ``np.round`` rounds to the number of decimal places you give it to report the estimate.
    The uncertainty is rounded to the desired number of significant figures.

    Parameters
    ----------
    est : float
        Raw estimate value.
    unc : float
        Raw uncertainty value.
    unc_prec : int, optional
        Precision, by default 1

    Returns
    -------
    tuple[str, str]
        The truncated raw and uncertainty values.
    """

    import numpy as np

    # get the last column needed for uncertainty
    unc_col = _get_column(unc) - (unc_prec - 1)

    if unc_col < 0:
        est_str = f"{est:.{-unc_col}f}"
        unc_str = f"{unc:.{-unc_col}f}"
    else:
        est_str = f"{np.round(est, -unc_col + 1)}"
        unc_str = f"{np.round(unc, -unc_col + 1)}"

    return est_str, unc_str


def format_df_with_precision(
    df: pd.DataFrame, est_col_name: str, unc_col_name: str, unc_prec: int = 1
) -> pd.DataFrame:
    """
    Returns a new DataFrame with the columns `est_col_name` and `unc_col_name` formatted as strings reported to `unc_prec` precision.

    The uncertainty column will be rounded to `unc_prec` precision, then the estimate column will be reported to the same precision.
    Any entries that are not floats (such as strings indicating errors), will not be modified.

    Parameters
    ----------
    df : pd.DataFrame
        DataFrame to format
    est_col_name : str
        Name of the column containing estimates to format.
    unc_col_name : str
        Name of the column containing uncertainties to format.

    unc_prec : int, optional
        Precision to round the uncertainty column to, by default 1.

    Returns
    -------
    pd.DataFrame
        DataFrame with formatted uncertainty and estimate columns.

    Example
    -------
    >>> df
            ligand_i    ligand_j DDG(i->j) (kcal/mol) uncertainty (kcal/mol)
        0  lig_ejm_31  lig_ejm_42                Error                  Error
        1  lig_ejm_31  lig_ejm_46            -0.891077               0.064825
        2  lig_ejm_31  lig_ejm_47             0.023341               0.145625
        3  lig_ejm_31  lig_ejm_48             0.614103               0.088704
        4  lig_ejm_31  lig_ejm_50             0.999904               0.044457
        5  lig_ejm_42  lig_ejm_43             1.354348               0.156009
        6  lig_ejm_46  lig_jmc_23             0.294761               0.086632
        7  lig_ejm_46  lig_jmc_27            -0.101737               0.100997
        8  lig_ejm_46  lig_jmc_28                Error                  Error
    >>> df_out = format_df_with_precision(df, "DDG(i->j) (kcal/mol)", "uncertainty (kcal/mol)")
    >>> df_formatted
            ligand_i    ligand_j DDG(i->j) (kcal/mol) uncertainty (kcal/mol)
        0  lig_ejm_31  lig_ejm_42                Error                  Error
        1  lig_ejm_31  lig_ejm_46                -0.89                   0.06
        2  lig_ejm_31  lig_ejm_47                  0.0                    0.1
        3  lig_ejm_31  lig_ejm_48                 0.61                   0.09
        4  lig_ejm_31  lig_ejm_50                 1.00                   0.04
        5  lig_ejm_42  lig_ejm_43                  1.4                    0.2
        6  lig_ejm_46  lig_jmc_23                 0.29                   0.09
        7  lig_ejm_46  lig_jmc_27                 -0.1                    0.1
        8  lig_ejm_46  lig_jmc_28                Error                  Error

    """

    # find all entries in both columns that contain strings:
    df_is_string = df[[est_col_name, unc_col_name]].map(lambda x: isinstance(x, str))

    # if either the estimate or uncertainty entries are strings, dont format
    no_strings_mask = ~(df_is_string[est_col_name] | df_is_string[unc_col_name])

    # skip rows that contain striangs and only round and format numerical vals
    df_floats_formatted = df[no_strings_mask].apply(
        lambda row: format_estimate_uncertainty(row[est_col_name], row[unc_col_name], unc_prec),
        axis=1,
        result_type="expand",
    )

    # explicitly cast to string to make pandas happy
    df[[est_col_name, unc_col_name]] = df[[est_col_name, unc_col_name]].astype(str)

    # if there are no floats, assigning an empty array will break things
    if df_floats_formatted.empty:
        pass
    else:
        df.loc[no_strings_mask, [est_col_name, unc_col_name]] = df_floats_formatted.values

    return df


def is_results_json(fpath: os.PathLike | str) -> bool:
    """Sanity check that file is a result json before we try to deserialize"""
    return "estimate" in open(fpath, "r").read(20)


def load_json(fpath: os.PathLike | str) -> dict:
    """Load a JSON file containing a gufe object.

    Parameters
    ----------
    fpath : os.PathLike | str
        The path to a gufe-serialized JSON.


    Returns
    -------
    dict
        A dict containing data from the results JSON.

    """
    # TODO: move this function to openfe/utils
    import json

    from gufe.tokenization import JSON_HANDLER

    return json.load(open(fpath, "r"), cls=JSON_HANDLER.decoder)


def _get_names(result: dict) -> tuple[str, str]:
    """Get the ligand names from a unit's results data.

    Parameters
    ----------
    result : dict
        A results dict.

    Returns
    -------
    tuple[str, str]
        Ligand names corresponding to the results.
    """

    # TODO: I don't like this [0][0] indexing, but I can't think of a better way currently
    protocol_data = list(result["protocol_result"]["data"].values())[0][0]
<<<<<<< HEAD
    name_A = \
    protocol_data["inputs"]["ligandmapping"]["componentA"]["molprops"][
        "ofe-name"]
    name_B = \
    protocol_data["inputs"]["ligandmapping"]["componentB"]["molprops"][
        "ofe-name"]

=======

    name_A = protocol_data["inputs"]["ligandmapping"]["componentA"]["molprops"]["ofe-name"]
    name_B = protocol_data["inputs"]["ligandmapping"]["componentB"]["molprops"]["ofe-name"]

>>>>>>> 44a3f7df
    return name_A, name_B


def _get_type(result: dict) -> Literal["vacuum", "solvent", "complex"]:
    """Determine the simulation type based on the component types."""

    protocol_data = list(result["protocol_result"]["data"].values())[0][0]
    component_types = [
<<<<<<< HEAD
        x["__module__"] for x in
        protocol_data["inputs"]["stateA"]["components"].values()
    ]
    if "gufe.components.proteincomponent" in component_types:
=======
        x["__module__"] for x in protocol_data["inputs"]["stateA"]["components"].values()
    ]
    if "gufe.components.solventcomponent" not in component_types:
        return "vacuum"
    elif "gufe.components.proteincomponent" in component_types:
>>>>>>> 44a3f7df
        return "complex"
    elif "gufe.components.solventcomponent" not in component_types:
        return "vacuum"
    else:
        return "solvent"


def _legacy_get_type(res_fn: os.PathLike | str) -> Literal["vacuum", "solvent", "complex"]:
    # TODO: Deprecate this when we no longer rely on key names in `_get_type()`

    if "solvent" in res_fn:
        return "solvent"
    elif "vacuum" in res_fn:
        return "vacuum"
    # TODO: if there is no identifier in the filename, do we really want to assume it's a complex?
    else:
        return "complex"


def _get_result_id(
    result: dict, result_fn: os.PathLike | str
) -> tuple[tuple[str, str], Literal["vacuum", "solvent", "complex"]]:
    """Extract the name and simulation type from a results dict.

    Parameters
    ----------
    result : dict
        A result object
    result_fn : os.PathLike | str
        The path to deserialized results, only used if unable to extract from results dict.

    Returns
    -------
    tuple
        Identifying information (ligand names and simulation type) for the given results data.
    """
    ligA, ligB = _get_names(result)

    try:
        simtype = _get_type(result)
    except KeyError:
        simtype = _legacy_get_type(result_fn)  # TODO: remove this and result_fn in 2.0

    return (ligA, ligB), simtype


def _load_valid_result_json(fpath: os.PathLike | str) -> tuple[tuple | None, dict | None]:
    """Load the data from a results JSON into a dict.

    Parameters
    ----------
    fpath : os.PathLike | str
        The path to deserialized results.

    Returns
    -------
    dict | None
        A dict containing data from the results JSON,
        or None if the JSON file is invalid or missing.

    """

    # TODO: only load this once during collection, then pass namedtuple(fname, dict) into this function
    # for now though, it's not the bottleneck on performance
    result = load_json(fpath)
    try:
        result_id = _get_result_id(result, fpath)
    except (ValueError, IndexError):
        click.secho(f"{fpath}: Missing ligand names and/or simulation type. Skipping.",err=True, fg="yellow")  # fmt: skip
        return None, None
    if result["estimate"] is None:
        click.secho(f"{fpath}: No 'estimate' found, assuming to be a failed simulation.",err=True, fg="yellow")  # fmt: skip
        return result_id, None
    if result["uncertainty"] is None:
        click.secho(f"{fpath}: No 'uncertainty' found, assuming to be a failed simulation.",err=True, fg="yellow")  # fmt: skip
        return result_id, None
    if result["unit_results"] == {}:
        click.secho(f"{fpath}: No 'unit_results' found, assuming to be a failed simulation.",err=True, fg="yellow")  # fmt: skip
        return result_id, None
    if all("exception" in u for u in result["unit_results"].values()):
        click.secho(f"{fpath}: Exception found in all 'unit_results', assuming to be a failed simulation.",err=True, fg="yellow")  # fmt: skip
        return result_id, None

    return result_id, result


def _generate_bad_legs_error_message(bad_legs: list[tuple[set[str], tuple[str]]]) -> str:
    """Format output describing RBFE or RHFE legs that are missing runs.

    Parameters
    ----------
    bad_legs : list[set[str], tuple[str]]]
        A list of tuples of (leg_types, ligpair) pairs from failed edges/legs.

    Returns
    -------
    str
        An error message containing information on all failed legs.
    """
    msg = (
        "\nSome edge(s) are missing runs!\n"
        "The following edges were found but are missing one or more run types "
        "('solvent', 'complex', or 'vacuum') to complete the calculation:\n\n"
        "ligand_i\tligand_j\trun_type_found\n"
    )
    # TODO: format this better
    for ligA, ligB, leg_types in bad_legs:
        msg += f"{ligA}\t{ligB}\t{','.join(leg_types)}\n"

    return msg


def _get_ddgs(legs: dict, allow_partial=False) -> pd.DataFrame:
    import numpy as np

    from openfe.protocols.openmm_rfe.equil_rfe_methods import (
        RelativeHybridTopologyProtocolResult as rfe_result,
    )

    # TODO: if there's a failed edge but other valid results in a leg, ddgs will be computed
    # only fails if there are no valid results
    DDGs = []
    bad_legs = []
    for ligpair, vals in sorted(legs.items()):
        leg_types = set(vals)
        # drop any leg types that have no values (these are failed runs)
        valid_leg_types = {k for k in vals if vals[k]}

        DDGbind = None
        DDGhyd = None
        bind_unc = None
        hyd_unc = None

        do_rbfe = len(valid_leg_types & {"complex", "solvent"}) == 2
        do_rhfe = len(valid_leg_types & {"vacuum", "solvent"}) == 2

        if do_rbfe:
            DG1_mag = rfe_result.compute_mean_estimate(vals["complex"])
            DG1_unc = rfe_result.compute_uncertainty(vals["complex"])
            DG2_mag = rfe_result.compute_mean_estimate(vals["solvent"])
            DG2_unc = rfe_result.compute_uncertainty(vals["solvent"])
            if not ((DG1_mag is None) or (DG2_mag is None)):
                # DDG(2,1)bind = DG(1->2)complex - DG(1->2)solvent
                DDGbind = (DG1_mag - DG2_mag).m
                bind_unc = np.sqrt(np.sum(np.square([DG1_unc.m, DG2_unc.m])))

        if do_rhfe:
            DG1_mag = rfe_result.compute_mean_estimate(vals["solvent"])
            DG1_unc = rfe_result.compute_uncertainty(vals["solvent"])
            DG2_mag = rfe_result.compute_mean_estimate(vals["vacuum"])
            DG2_unc = rfe_result.compute_uncertainty(vals["vacuum"])
            if not ((DG1_mag is None) or (DG2_mag is None)):
                DDGhyd = (DG1_mag - DG2_mag).m
                hyd_unc = np.sqrt(np.sum(np.square([DG1_unc.m, DG2_unc.m])))

        if not do_rbfe and not do_rhfe:
            bad_legs.append((*ligpair, leg_types))
            DDGs.append((*ligpair, None, None, None, None))
        else:
            DDGs.append((*ligpair, DDGbind, bind_unc, DDGhyd, hyd_unc))

    if bad_legs:
        err_msg = _generate_bad_legs_error_message(bad_legs)
        if allow_partial:
            click.secho(err_msg, err=True, fg="yellow")
        else:
            err_msg += (
                "\nYou can force partial gathering of results, without "
                "problematic edges, by using the --allow-partial flag of the gather "
                "command.\nNOTE: This may cause problems with predicting "
                "absolute free energies from the relative free energies."
            )
            click.secho(err_msg, err=True, fg="red")
            sys.exit(1)
    df_ddg = pd.DataFrame(
        DDGs,
        columns=["ligand_i", "ligand_j", "DDG_bind", "bind_unc", "DDG_hyd", "hyd_unc"],
    )
    return df_ddg


def _generate_ddg(legs: dict, allow_partial: bool) -> pd.DataFrame:
    """Compute and write out DDG values for the given legs.

    Parameters
    ----------
    legs : dict
        Dict of legs to write out.
    allow_partial : bool
        If ``True``, no error will be thrown for incomplete or invalid results,
        and DDGs will be reported for whatever valid results are found.
    """
    DDGs = _get_ddgs(legs, allow_partial=allow_partial)
    data = []
    for _, row in DDGs.iterrows():
        ligA, ligB, DDGbind, bind_unc, DDGhyd, hyd_unc = row.to_list()
        if not pd.isna(DDGbind):
            data.append((ligA, ligB, DDGbind, bind_unc))
        if not pd.isna(DDGhyd):
            data.append((ligA, ligB, DDGhyd, hyd_unc))
        elif pd.isna(DDGbind) and pd.isna(DDGhyd):
            data.append((ligA, ligB, FAIL_STR, FAIL_STR))
    df = pd.DataFrame(
        data,
        columns=["ligand_i", "ligand_j", "DDG(i->j) (kcal/mol)", "uncertainty (kcal/mol)"],
    )
    df_out = format_df_with_precision(df, "DDG(i->j) (kcal/mol)", "uncertainty (kcal/mol)")
    return df_out


def _generate_raw(legs: dict, allow_partial=True) -> pd.DataFrame:
    """
    Write out all legs found and their DG values, or indicate that they have failed.

    Parameters
    ----------
    legs : dict
        Dict of legs to write out.
    allow_partial : bool, optional
        Unused for this function, since all results will be included.
    """
    data = []
    for ligpair, results in sorted(legs.items()):
        for simtype, repeats in sorted(results.items()):
            for repeat in repeats:
                for m, u in repeat:
                    if m is None:
                        m, u = FAIL_STR, FAIL_STR
                    else:
                        m, u = (m.m, u.m)
                    data.append((simtype, ligpair[0], ligpair[1], m, u))

    df = pd.DataFrame(
        data,
        columns=[
            "leg",
            "ligand_i",
            "ligand_j",
            "DG(i->j) (kcal/mol)",
            "MBAR uncertainty (kcal/mol)",
        ],
    )
    df_out = format_df_with_precision(df, "DG(i->j) (kcal/mol)", "MBAR uncertainty (kcal/mol)")

    return df_out


def _check_legs_have_sufficient_repeats(legs):
    """Throw an error if all legs do not have 2 or more simulation repeat results"""
    print(legs)
    for leg in legs.values():
        for run_type, sim_results in leg.items():
            if len(sim_results) < 2:
                print(leg, run_type, sim_results)
                msg = "ERROR: Every edge must have at least two simulation repeats"
                click.secho(msg, err=True, fg="red")
                sys.exit(1)


def _generate_dg_mle(legs: dict, allow_partial: bool) -> pd.DataFrame:
    """Compute and write out DG values for the given legs.

    Parameters
    ----------
    legs : dict
        Dict of legs to write out.
    allow_partial : bool
        If ``True``, no error will be thrown for incomplete or invalid results,
        and DGs will be reported for whatever valid results are found.
    """
    import networkx as nx
    import numpy as np
    from cinnabar.stats import mle

    # _check_legs_have_sufficient_repeats(legs)

    DDGs = _get_ddgs(legs, allow_partial=allow_partial)
    MLEs = []
    expected_ligs = []

    # perform MLE
    g = nx.DiGraph()
    nm_to_idx = {}
    DDGbind_count = 0
    for _, row in DDGs.iterrows():
        ligA, ligB, DDGbind, bind_unc, _, _ = row.to_list()
        for lig in (ligA, ligB):
            if lig not in expected_ligs:
                expected_ligs.append(lig)

        if pd.isna(DDGbind) or DDGbind == FAIL_STR:
            continue
        DDGbind_count += 1

        # tl;dr this is super paranoid, but safer for now:
        # cinnabar seems to rely on the ordering of values within the graph
        # to correspond to the matrix that comes out from mle()
        # internally they also convert the ligand names to ints, which I think
        # has a side effect of giving the graph nodes a predictable order.
        # fwiw this code didn't affect ordering locally
        try:
            idA = nm_to_idx[ligA]
        except KeyError:
            idA = len(nm_to_idx)
            nm_to_idx[ligA] = idA
        try:
            idB = nm_to_idx[ligB]
        except KeyError:
            idB = len(nm_to_idx)
            nm_to_idx[ligB] = idB

        g.add_edge(idA, idB, calc_DDG=DDGbind, calc_dDDG=bind_unc)

    if DDGbind_count > 2:
        if not nx.is_weakly_connected(g):
            # TODO: dump the network for debugging?
            # TODO: use largest connected component when possible
            msg = (
                "ERROR: The results network is disconnected due to failed or missing edges.\n"
                "Absolute free energies cannot be calculated in a disconnected network.\n"
                "Please either connect the network by addressing failed runs or adding edges.\n"
                "You can still compute relative free energies using the ``--report=ddg`` flag."
            )
            click.secho(msg, err=True, fg="red")
            sys.exit(1)
        idx_to_nm = {v: k for k, v in nm_to_idx.items()}
        f_i, df_i = mle(g, factor="calc_DDG")
        df_i = np.diagonal(df_i) ** 0.5

        for node, f, df in zip(g.nodes, f_i, df_i):
            ligname = idx_to_nm[node]
            MLEs.append((ligname, f, df))
    else:
        click.secho(
            f"The results network has {DDGbind_count} edge(s), but 3 or more edges are required to calculate DG values.",
            err=True,
            fg="red",
        )
        sys.exit(1)

    data = []
    for ligA, DG, unc_DG in MLEs:
        data.append({"ligand": ligA, "DG(MLE) (kcal/mol)": DG, "uncertainty (kcal/mol)": unc_DG})
        expected_ligs.remove(ligA)

    for ligA in expected_ligs:
        data.append({"ligand": ligA, "DG(MLE) (kcal/mol)": FAIL_STR, "uncertainty (kcal/mol)": FAIL_STR})  # fmt: skip

    df = pd.DataFrame(data)
    df_out = format_df_with_precision(df, "DG(MLE) (kcal/mol)", "uncertainty (kcal/mol)")

    return df_out


def _collect_result_jsons(results: List[os.PathLike | str]) -> List[pathlib.Path]:
    """Recursively collects all results JSONs from the paths in ``results``,
    which can include directories and/or filepaths.
    """
    import glob

    def collect_jsons(results: List[os.PathLike]):
        all_jsons = []
        for p in results:
            if str(p).endswith("json"):
                all_jsons.append(p)
            elif p.is_dir():
                all_jsons.extend(glob.glob(f"{p}/**/*json", recursive=True))

        return all_jsons

    def is_results_json(fpath: os.PathLike | str) -> bool:
        """Sanity check that file is a result json before we try to deserialize"""
        return "estimate" in open(fpath, "r").read(20)

    results = sorted(results)  # ensures reproducible output order regardless of input order

    # 1) find all possible jsons
    json_fns = collect_jsons(results)

    # 2) filter only result jsons
    result_fns = filter(is_results_json, json_fns)
    return result_fns


def _get_legs_from_result_jsons(
    result_fns: list[pathlib.Path], report: Literal["dg", "ddg", "raw"]
) -> dict[tuple[str, str], dict[str, list]]:
    """
    Iterate over a list of result JSONs and populate a dict of dicts with all data needed
    for results processing.


    Parameters
    ----------
    result_fns : list[pathlib.Path]
        List of filepaths containing results formatted as JSON.
    report : Literal["dg", "ddg", "raw"]
        Type of report to generate.

    Returns
    -------
    legs: dict[tuple[str,str],dict[str, list]]
        Data extracted from the given result JSONs, organized by the leg's ligand names and simulation type.
    """
    from collections import defaultdict

    legs = defaultdict(lambda: defaultdict(list))

    for result_fn in result_fns:
        print(result_fn)
        result_info, result = _load_valid_result_json(result_fn)

        if result_info is None:  # this means it couldn't find names and/or simtype
            continue
        names, simtype = result_info
        if report.lower() == "raw":
            if result is None:
                parsed_raw_data = [(None, None)]
            else:
                parsed_raw_data = [
                    (
                        v[0]["outputs"]["unit_estimate"],
                        v[0]["outputs"]["unit_estimate_error"],
                    )
                    for v in result["protocol_result"]["data"].values()
                ]
            legs[names][simtype].append(parsed_raw_data)
        else:
            if result is None:
                # we want the dict name/simtype entry to exist for error reporting, even if there's no valid data
                dGs = []
            else:
                dGs = [
                    v[0]["outputs"]["unit_estimate"]
                    for v in result["protocol_result"]["data"].values()
                ]
            legs[names][simtype].extend(dGs)

    return legs


def rich_print_to_stdout(df: pd.DataFrame) -> None:
    """Use rich to pretty print a table to stdout."""

    from rich import box
    from rich.console import Console
    from rich.table import Table

    table = Table(box=box.SQUARE)

    for col in df.columns:
        table.add_column(col)

    for row_values in df.values:
        row = [str(val) for val in row_values]
        table.add_row(*row)

    console = Console()
    console.print(table)


@click.command(
    "gather",
    short_help="Gather result jsons for network of RFE results into a TSV file",
)
@click.argument(
    "results",
    nargs=-1,  # accept any number of results
    type=click.Path(dir_okay=True, file_okay=True, path_type=pathlib.Path),
    required=True,
)
@click.option(
    "--report",
    type=HyphenAwareChoice(["dg", "ddg", "raw"], case_sensitive=False),
    default="dg",
    show_default=True,
    help=(
        "What data to report. 'dg' gives maximum-likelihood estimate of "
        "absolute deltaG,  'ddg' gives delta-delta-G, and 'raw' gives "
        "the raw result of the deltaG for a leg."
    ),
)
@click.option("output", "-o", type=click.File(mode="w"), default="-")
@click.option(
    "--tsv",
    is_flag=True,
    default=False,
    help=(
        "Results that are output to stdout will be formatted as tab-separated, "
        "identical to the formatting used when writing to file."
        "By default, the output table will be formatted for human-readability."
    ),
)
@click.option(
    "--allow-partial",
    is_flag=True,
    default=False,
    help=(
        "Do not raise errors if results are missing parts for some edges. "
        "(Skip those edges and issue warning instead.)"
    ),
)
def gather(
    results: List[os.PathLike | str],
    output: os.PathLike | str,
    report: Literal["dg", "ddg", "raw"],
    tsv: bool,
    allow_partial: bool,
):
    """Gather simulation result JSON files of relative calculations to a tsv file.

    This walks RESULTS recursively and finds all result JSON files from the
    quickrun command (these files must end in .json). Each of these contains
    the results of a separate leg from a relative free energy thermodynamic
    cycle.

    The results reported depend on ``--report`` flag:

    \b
    * 'dg' (default) reports the ligand, its absolute free energy, and
      the associated uncertainty as the maximum likelihood estimate obtained
      from DDG replica averages and standard deviations.  These MLE estimates
      are centred around 0.0, and when plotted can be shifted to match
      experimental values.
    * 'ddg' reports pairs of ligand_i and ligand_j, the calculated
      relative free energy DDG(i->j) = DG(j) - DG(i) and its uncertainty.
    * 'raw' reports the raw results, which each repeat simulation given
      separately (i.e. no combining of redundant simulations is performed)

    The output is a table of **tab** separated values. By default, this
    outputs to stdout, use the -o option to choose an output file.
    """
    # find and filter result jsons
    result_fns = _collect_result_jsons(results)

    # pair legs of simulations together into dict of dicts
    legs = _get_legs_from_result_jsons(result_fns, report)

    if legs == {}:
        click.secho("No results JSON files found.", err=True)
        sys.exit(1)

    # compute report
    report_func = {
        "dg": _generate_dg_mle,
        "ddg": _generate_ddg,
        "raw": _generate_raw,
    }[report.lower()]
    df = report_func(legs, allow_partial)

    # write output
    is_output_file = isinstance(output, click.utils.LazyFile)
    if is_output_file:
        click.echo(f"writing {report} output to '{output.name}'")
    if is_output_file or tsv:
        df.to_csv(output, sep="\t", lineterminator="\n", index=False)

    # TODO: we can add a --pretty flag if we want this to be optional/preserve backwards compatibility
    else:
        rich_print_to_stdout(df)


PLUGIN = OFECommandPlugin(
    command=gather,
    section="Quickrun Executor",
    requires_ofe=(0, 6),
)

if __name__ == "__main__":
    gather()<|MERGE_RESOLUTION|>--- conflicted
+++ resolved
@@ -222,20 +222,10 @@
 
     # TODO: I don't like this [0][0] indexing, but I can't think of a better way currently
     protocol_data = list(result["protocol_result"]["data"].values())[0][0]
-<<<<<<< HEAD
-    name_A = \
-    protocol_data["inputs"]["ligandmapping"]["componentA"]["molprops"][
-        "ofe-name"]
-    name_B = \
-    protocol_data["inputs"]["ligandmapping"]["componentB"]["molprops"][
-        "ofe-name"]
-
-=======
 
     name_A = protocol_data["inputs"]["ligandmapping"]["componentA"]["molprops"]["ofe-name"]
     name_B = protocol_data["inputs"]["ligandmapping"]["componentB"]["molprops"]["ofe-name"]
 
->>>>>>> 44a3f7df
     return name_A, name_B
 
 
@@ -244,21 +234,12 @@
 
     protocol_data = list(result["protocol_result"]["data"].values())[0][0]
     component_types = [
-<<<<<<< HEAD
-        x["__module__"] for x in
-        protocol_data["inputs"]["stateA"]["components"].values()
+        x["__module__"] for x in protocol_data["inputs"]["stateA"]["components"].values()
     ]
     if "gufe.components.proteincomponent" in component_types:
-=======
-        x["__module__"] for x in protocol_data["inputs"]["stateA"]["components"].values()
-    ]
+        return "complex"
     if "gufe.components.solventcomponent" not in component_types:
-        return "vacuum"
-    elif "gufe.components.proteincomponent" in component_types:
->>>>>>> 44a3f7df
-        return "complex"
-    elif "gufe.components.solventcomponent" not in component_types:
-        return "vacuum"
+        return "vacuum"        
     else:
         return "solvent"
 
