--- conflicted
+++ resolved
@@ -238,17 +238,9 @@
     protocol_data = list(result["protocol_result"]["data"].values())[0][0]
     chem_sys_A = gufe.ChemicalSystem.from_dict(protocol_data["inputs"]["stateA"])
 
-<<<<<<< HEAD
-    has_protein = "protein" in components
-    has_solvent = "solvent" in components
-    has_box = "periodic_box_vectors" in components.get("protein", {})
-
-    if has_protein and (has_solvent or has_box):
-=======
     if not chem_sys_A.contains(gufe.SolventComponent):
         return "vacuum"
-    elif chem_sys_A.contains(gufe.ProteinComponent):
->>>>>>> f0f968f4
+    elif chem_sys_A.contains(gufe.ProteinComponent) or chem_sys_A.contains(gufe.ProteinMembraneComponent):
         return "complex"
     elif has_protein or not has_solvent:
         return "vacuum"
