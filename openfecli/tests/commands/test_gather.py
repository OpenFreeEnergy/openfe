import glob
import os
import pathlib
from unittest import mock

import pandas as pd
import pooch
import pytest
from click.testing import CliRunner

from openfecli.commands.gather import (
    _get_column,
    _get_legs_from_result_jsons,
    _load_valid_result_json,
    format_estimate_uncertainty,
    gather,
)
<<<<<<< HEAD
from openfecli.commands.gather_abfe import gather_abfe
=======
from openfecli.commands.gather_septop import gather_septop
>>>>>>> d825e319

from ..conftest import HAS_INTERNET
from ..utils import assert_click_success

POOCH_CACHE = pooch.os_cache("openfe")
ZENODO_RBFE_DATA = pooch.create(
    path=POOCH_CACHE,
    base_url="doi:10.5281/zenodo.15042470",
    registry={
        "rbfe_results_serial_repeats.tar.gz": "md5:2355ecc80e03242a4c7fcbf20cb45487",
        "rbfe_results_parallel_repeats.tar.gz": "md5:ff7313e14eb6f2940c6ffd50f2192181",
    },
    retry_if_failed=5,
)
ZENODO_CMET_DATA = pooch.create(
    path=POOCH_CACHE,
    base_url="doi:10.5281/zenodo.15200083",
    registry={"cmet_results.tar.gz": "md5:a4ca67a907f744c696b09660dc1eb8ec"},
    retry_if_failed=5,
)


@pytest.mark.parametrize(
    "est,unc,unc_prec,est_str,unc_str",
    [
        (12.432, 0.111, 2, "12.43", "0.11"),
        (0.9999, 0.01, 2, "1.000", "0.010"),
        (1234, 100, 2, "1230", "100"),
    ],
)
def test_format_estimate_uncertainty(est, unc, unc_prec, est_str, unc_str):
    assert format_estimate_uncertainty(est, unc, unc_prec) == (est_str, unc_str)


@pytest.mark.parametrize(
    "val, col",
    [
        (1.0, 1),
        (0.1, -1),
        (-0.0, 0),
        (0.0, 0),
        (0.2, -1),
        (0.9, -1),
        (0.011, -2),
        (9, 1),
        (10, 2),
        (15, 2),
    ],
)
def test_get_column(val, col):
    assert _get_column(val) == col


class TestResultLoading:
    def test_minimal_valid_results(self, capsys, min_result_json):
        with mock.patch("openfecli.commands.gather.load_json", return_value=min_result_json):
            result = _load_valid_result_json(fpath="")
            captured = capsys.readouterr()
            assert result == ((("lig_ejm_31", "lig_ejm_42"), "solvent"), min_result_json)
            assert captured.err == ""

    def test_skip_missing_unit_result(self, capsys, min_result_json):
        min_result_json["unit_results"] = {}

        with mock.patch("openfecli.commands.gather.load_json", return_value=min_result_json):
            result = _load_valid_result_json(fpath="")
            captured = capsys.readouterr()
            assert result == ((("lig_ejm_31", "lig_ejm_42"), "solvent"), None)
            assert "No 'unit_results' found" in captured.err

    def test_skip_missing_estimate(self, capsys, min_result_json):
        min_result_json["estimate"] = None

        with mock.patch("openfecli.commands.gather.load_json", return_value=min_result_json):
            result = _load_valid_result_json(fpath="")
            captured = capsys.readouterr()
            assert result == ((("lig_ejm_31", "lig_ejm_42"), "solvent"), None)
            assert "No 'estimate' found" in captured.err

    def test_skip_missing_uncertainty(self, capsys, min_result_json):
        min_result_json["uncertainty"] = None

        with mock.patch("openfecli.commands.gather.load_json", return_value=min_result_json):
            result = _load_valid_result_json(fpath="")
            captured = capsys.readouterr()
            assert result == ((("lig_ejm_31", "lig_ejm_42"), "solvent"), None)
            assert "No 'uncertainty' found" in captured.err

    def test_skip_all_failed_runs(self, capsys, min_result_json):
        del min_result_json["unit_results"]["ProtocolUnitResult-e85"]
        with mock.patch("openfecli.commands.gather.load_json", return_value=min_result_json):
            result = _load_valid_result_json(fpath="")
            captured = capsys.readouterr()
            assert result == ((("lig_ejm_31", "lig_ejm_42"), "solvent"), None)
            assert "Exception found in all" in captured.err

    def test_missing_pr_data(self, capsys, min_result_json):
        min_result_json["protocol_result"]["data"] = {}
        with mock.patch("openfecli.commands.gather.load_json", return_value=min_result_json):
            result = _load_valid_result_json(fpath="")
            captured = capsys.readouterr()
            assert result == (None, None)
            assert "Missing ligand names and/or simulation type. Skipping" in captured.err

    def test_get_legs_from_result_jsons(self, capsys, min_result_json):
        """Test that exceptions are handled correctly at the _get_legs_from_results_json level."""
        min_result_json["protocol_result"]["data"] = {}

        with mock.patch("openfecli.commands.gather.load_json", return_value=min_result_json):
            result = _get_legs_from_result_jsons(result_fns=[""], report="dg")
            captured = capsys.readouterr()
            assert result == {}
            assert "Missing ligand names and/or simulation type. Skipping" in captured.err


def test_no_results_found():
    runner = CliRunner()
    cli_result = runner.invoke(gather, "not_a_file.txt")
    assert cli_result.exit_code == 1
    assert "No results JSON files found" in str(cli_result.stderr)


_RBFE_EXPECTED_DG = b"""
ligand	DG(MLE) (kcal/mol)	uncertainty (kcal/mol)
lig_ejm_31	-0.09	0.05
lig_ejm_42	0.7	0.1
lig_ejm_46	-0.98	0.05
lig_ejm_47	-0.1	0.1
lig_ejm_48	0.53	0.09
lig_ejm_50	0.91	0.06
lig_ejm_43	2.0	0.2
lig_jmc_23	-0.68	0.09
lig_jmc_27	-1.1	0.1
lig_jmc_28	-1.25	0.08
"""

_RBFE_EXPECTED_DDG = b"""
ligand_i	ligand_j	DDG(i->j) (kcal/mol)	uncertainty (kcal/mol)
lig_ejm_31	lig_ejm_42	0.8	0.1
lig_ejm_31	lig_ejm_46	-0.89	0.06
lig_ejm_31	lig_ejm_47	0.0	0.1
lig_ejm_31	lig_ejm_48	0.61	0.09
lig_ejm_31	lig_ejm_50	1.00	0.04
lig_ejm_42	lig_ejm_43	1.4	0.2
lig_ejm_46	lig_jmc_23	0.29	0.09
lig_ejm_46	lig_jmc_27	-0.1	0.1
lig_ejm_46	lig_jmc_28	-0.27	0.06
"""

_RBFE_EXPECTED_RAW = b"""\
leg	ligand_i	ligand_j	DG(i->j) (kcal/mol)	MBAR uncertainty (kcal/mol)
complex	lig_ejm_31	lig_ejm_42	-14.9	0.8
complex	lig_ejm_31	lig_ejm_42	-14.8	0.8
complex	lig_ejm_31	lig_ejm_42	-15.1	0.8
solvent	lig_ejm_31	lig_ejm_42	-15.7	0.8
solvent	lig_ejm_31	lig_ejm_42	-15.7	0.8
solvent	lig_ejm_31	lig_ejm_42	-15.7	0.8
complex	lig_ejm_31	lig_ejm_46	-40.7	0.8
complex	lig_ejm_31	lig_ejm_46	-40.7	0.8
complex	lig_ejm_31	lig_ejm_46	-40.8	0.8
solvent	lig_ejm_31	lig_ejm_46	-39.8	0.8
solvent	lig_ejm_31	lig_ejm_46	-39.9	0.8
solvent	lig_ejm_31	lig_ejm_46	-39.8	0.8
complex	lig_ejm_31	lig_ejm_47	-27.8	0.8
complex	lig_ejm_31	lig_ejm_47	-28.0	0.8
complex	lig_ejm_31	lig_ejm_47	-27.7	0.8
solvent	lig_ejm_31	lig_ejm_47	-27.8	0.8
solvent	lig_ejm_31	lig_ejm_47	-27.8	0.8
solvent	lig_ejm_31	lig_ejm_47	-27.9	0.8
complex	lig_ejm_31	lig_ejm_48	-16.2	0.8
complex	lig_ejm_31	lig_ejm_48	-16.2	0.8
complex	lig_ejm_31	lig_ejm_48	-16.0	0.8
solvent	lig_ejm_31	lig_ejm_48	-16.8	0.8
solvent	lig_ejm_31	lig_ejm_48	-16.7	0.8
solvent	lig_ejm_31	lig_ejm_48	-16.8	0.8
complex	lig_ejm_31	lig_ejm_50	-57.3	0.8
complex	lig_ejm_31	lig_ejm_50	-57.3	0.8
complex	lig_ejm_31	lig_ejm_50	-57.4	0.8
solvent	lig_ejm_31	lig_ejm_50	-58.3	0.8
solvent	lig_ejm_31	lig_ejm_50	-58.4	0.8
solvent	lig_ejm_31	lig_ejm_50	-58.3	0.8
complex	lig_ejm_42	lig_ejm_43	-19.0	0.8
complex	lig_ejm_42	lig_ejm_43	-18.7	0.8
complex	lig_ejm_42	lig_ejm_43	-19.0	0.8
solvent	lig_ejm_42	lig_ejm_43	-20.3	0.8
solvent	lig_ejm_42	lig_ejm_43	-20.3	0.8
solvent	lig_ejm_42	lig_ejm_43	-20.3	0.8
complex	lig_ejm_46	lig_jmc_23	17.3	0.8
complex	lig_ejm_46	lig_jmc_23	17.4	0.8
complex	lig_ejm_46	lig_jmc_23	17.5	0.8
solvent	lig_ejm_46	lig_jmc_23	17.2	0.8
solvent	lig_ejm_46	lig_jmc_23	17.1	0.8
solvent	lig_ejm_46	lig_jmc_23	17.1	0.8
complex	lig_ejm_46	lig_jmc_27	15.9	0.8
complex	lig_ejm_46	lig_jmc_27	15.8	0.8
complex	lig_ejm_46	lig_jmc_27	15.7	0.8
solvent	lig_ejm_46	lig_jmc_27	16.0	0.8
solvent	lig_ejm_46	lig_jmc_27	15.9	0.8
solvent	lig_ejm_46	lig_jmc_27	15.9	0.8
complex	lig_ejm_46	lig_jmc_28	23.1	0.8
complex	lig_ejm_46	lig_jmc_28	23.2	0.8
complex	lig_ejm_46	lig_jmc_28	23.1	0.8
solvent	lig_ejm_46	lig_jmc_28	23.5	0.8
solvent	lig_ejm_46	lig_jmc_28	23.3	0.8
solvent	lig_ejm_46	lig_jmc_28	23.4	0.8
"""


@pytest.fixture
def rbfe_result_dir() -> pathlib.Path:
    def _rbfe_result_dir(dataset) -> str:
        ZENODO_RBFE_DATA.fetch(f"{dataset}.tar.gz", processor=pooch.Untar())
        cache_dir = pathlib.Path(POOCH_CACHE) / f"{dataset}.tar.gz.untar/{dataset}/"
        return cache_dir

    return _rbfe_result_dir


@pytest.fixture
def cmet_result_dir() -> pathlib.Path:
    ZENODO_CMET_DATA.fetch("cmet_results.tar.gz", processor=pooch.Untar())
    result_dir = pathlib.Path(POOCH_CACHE) / "cmet_results.tar.gz.untar/cmet_results/"

    return result_dir


class TestGatherCMET:
    @pytest.mark.parametrize("report", ["dg", "ddg", "raw"])
    def test_cmet_full_results(self, cmet_result_dir, report, file_regression):
        results = [str(cmet_result_dir / f"results_{i}") for i in range(3)]
        args = ["--report", report]
        runner = CliRunner()
        cli_result = runner.invoke(gather, results + args + ["--tsv"])

        assert_click_success(cli_result)
        file_regression.check(cli_result.stdout, extension=".tsv")

    # TODO: add --allow-partial behavior checks
    @pytest.mark.parametrize("report", ["dg", "ddg", "raw"])
    def test_cmet_missing_complex_leg(self, cmet_result_dir, report, file_regression):
        """Missing one complex replicate from one leg."""
        results = [
            str(cmet_result_dir / d) for d in ["results_0_partial", "results_1", "results_2"]
        ]
        args = ["--report", report]
        runner = CliRunner()
        cli_result = runner.invoke(gather, results + args + ["--tsv"])

        assert_click_success(cli_result)
        file_regression.check(cli_result.stdout, extension=".tsv")

    @pytest.mark.parametrize("report", ["dg", "ddg", "raw"])
    def test_cmet_missing_edge(self, cmet_result_dir, report, file_regression):
        results = [str(cmet_result_dir / f"results_{i}_remove_edge") for i in range(3)]
        args = ["--report", report]
        runner = CliRunner()
        cli_result = runner.invoke(gather, results + args + ["--tsv"])
        file_regression.check(cli_result.stdout, extension=".tsv")

        assert_click_success(cli_result)
        file_regression.check(cli_result.stdout, extension=".tsv")

    @pytest.mark.parametrize("report", ["ddg", "raw"])
    def test_cmet_failed_edge(self, cmet_result_dir, report, file_regression):
        results = [str(cmet_result_dir / f"results_{i}_failed_edge") for i in range(3)]
        args = ["--report", report]
        runner = CliRunner()
        cli_result = runner.invoke(gather, results + args + ["--tsv"])

        assert_click_success(cli_result)
        file_regression.check(cli_result.stdout, extension=".tsv")

    @pytest.mark.parametrize("allow_partial", [True, False])
    def test_cmet_too_few_edges_error(self, cmet_result_dir, allow_partial):
        results = [str(cmet_result_dir / f"results_{i}_failed_edge") for i in range(3)]
        args = ["--report", "dg"]
        runner = CliRunner()
        if allow_partial:
            args += ["--allow-partial"]

        cli_result = runner.invoke(gather, results + args + ["--tsv"])
        assert cli_result.exit_code == 1
        assert "The results network has 1 edge(s), but 3 or more edges are required" in str(
            cli_result.stderr
        )

    @pytest.mark.parametrize("report", ["dg", "ddg"])
    def test_cmet_missing_all_complex_legs_fail(self, cmet_result_dir, report, file_regression):
        """Missing one complex replicate from one leg."""
        results = glob.glob(f"{cmet_result_dir}/results_*/*solvent*", recursive=True)
        args = ["--report", report]
        runner = CliRunner()
        cli_result = runner.invoke(gather, results + args + ["-o", "-"])

        cli_result.exit_code == 1
        file_regression.check(cli_result.stdout, extension=".tsv")

    @pytest.mark.parametrize("report", ["ddg"])
    def test_cmet_missing_all_complex_legs_allow_partial(self, cmet_result_dir, report, file_regression):  # fmt: skip
        """Missing one complex replicate from one leg."""
        results = glob.glob(f"{cmet_result_dir}/results_*/*solvent*", recursive=True)
        args = ["--report", report, "--allow-partial"]
        runner = CliRunner()
        cli_result = runner.invoke(gather, results + args + ["--tsv"])

        assert_click_success(cli_result)
        file_regression.check(cli_result.stdout, extension=".tsv")

    @pytest.mark.parametrize("report", ["dg", "ddg", "raw"])
    def test_pretty_print(self, cmet_result_dir, report, file_regression):
        results = [str(cmet_result_dir / f"results_{i}") for i in range(3)]
        args = ["--report", report]
        runner = CliRunner()
        cli_result = runner.invoke(gather, results + args)
        assert_click_success(cli_result)
        # TODO: figure out how to mock terminal size, since it affects the table wrapping
        # file_regression.check(cli_result.stdout, extension='.txt')

    def test_write_to_file(self, cmet_result_dir):
        runner = CliRunner()
        with runner.isolated_filesystem():
            results = [str(cmet_result_dir / f"results_{i}") for i in range(3)]
            fname = "output.tsv"
            args = ["--report", "raw", "-o", fname]
            cli_result = runner.invoke(gather, results + args)
            assert "writing raw output to 'output.tsv'" in cli_result.stdout
            assert pathlib.Path(fname).is_file()


@pytest.mark.skipif(
    not os.path.exists(POOCH_CACHE) and not HAS_INTERNET,
    reason="Internet seems to be unavailable and test data is not cached locally.",
)
@pytest.mark.parametrize("dataset", ["rbfe_results_serial_repeats", "rbfe_results_parallel_repeats"])  # fmt: skip
@pytest.mark.parametrize("report", ["", "dg", "ddg", "raw"])
@pytest.mark.parametrize("input_mode", ["directory", "filepaths"])
def test_rbfe_gather(rbfe_result_dir, dataset, report, input_mode):
    expected = {
        "": _RBFE_EXPECTED_DG,
        "dg": _RBFE_EXPECTED_DG,
        "ddg": _RBFE_EXPECTED_DDG,
        "raw": _RBFE_EXPECTED_RAW,
    }[report]
    runner = CliRunner()

    if report:
        args = ["--report", report]
    else:
        args = []

    results = rbfe_result_dir(dataset)
    if input_mode == "directory":
        results = [str(results)]
    elif input_mode == "filepaths":
        results = glob.glob(f"{results}/*", recursive=True)
        assert len(results) > 1  # sanity check to make sure we're passing in multiple paths

    cli_result = runner.invoke(gather, results + args + ["--tsv"])

    assert_click_success(cli_result)

    actual_lines = set(cli_result.stdout_bytes.split(b"\n"))
    assert set(expected.split(b"\n")) == actual_lines


def test_rbfe_gather_single_repeats_dg_error(rbfe_result_dir):
    """A single repeat is insufficient for a dg calculation - should fail cleanly."""

    runner = CliRunner()
    results = rbfe_result_dir("rbfe_results_parallel_repeats")
    args = ["report", "dg"]
    cli_result = runner.invoke(gather, [f"{results}/replicate_0"] + args + ["--tsv"])
    assert cli_result.exit_code == 1


@pytest.mark.skipif(
    not os.path.exists(POOCH_CACHE) and not HAS_INTERNET,
    reason="Internet seems to be unavailable and test data is not cached locally.",
)
class TestRBFEGatherFailedEdges:
    @pytest.fixture()
    def results_paths_serial_missing_legs(self, rbfe_result_dir) -> str:
        """Example output data, with replicates run in serial and two missing results JSONs."""
        result_dir = rbfe_result_dir("rbfe_results_serial_repeats")
        results = glob.glob(f"{result_dir}/*", recursive=True)

        files_to_skip = [
            "rbfe_lig_ejm_31_complex_lig_ejm_42_complex.json",
            "rbfe_lig_ejm_46_solvent_lig_jmc_28_solvent.json",
        ]

        results_filtered = [f for f in results if os.path.basename(f) not in files_to_skip]

        return results_filtered

    def test_missing_leg_error(self, results_paths_serial_missing_legs: str):
        runner = CliRunner()
        result = runner.invoke(gather, results_paths_serial_missing_legs + ["--report", "dg"])

        assert result.exit_code == 1
        assert "Some edge(s) are missing runs" in str(result.stderr)
        assert "lig_ejm_31\tlig_ejm_42\tsolvent" in str(result.stderr)
        assert "lig_ejm_46\tlig_jmc_28\tcomplex" in str(result.stderr)
        assert "using the --allow-partial flag" in str(result.stderr)

    def test_missing_leg_allow_partial_disconnected(self, results_paths_serial_missing_legs: str):
        runner = CliRunner()
        with pytest.warns():
            args = ["--report", "dg", "--allow-partial"]
            result = runner.invoke(gather, results_paths_serial_missing_legs + args + ["--tsv"])
            assert result.exit_code == 1
            assert "The results network is disconnected" in str(result.stderr)

    def test_allow_partial_msg_not_printed(self, results_paths_serial_missing_legs: str):
        # we *dont* want the suggestion to use --allow-partial if the user already used it!
        runner = CliRunner()
        args = ["--report", "ddg", "--allow-partial"]
        result = runner.invoke(gather, results_paths_serial_missing_legs + args + ["--tsv"])
        assert_click_success(result)
        assert "--allow-partial" not in result.output


<<<<<<< HEAD
ZENODO_ABFE_DATA = pooch.create(
    path=POOCH_CACHE,
    base_url="doi:10.5281/zenodo.17348229",
    registry={"abfe_results.zip": "md5:547f896e867cce61979d75b7e082f6ba"},
=======
ZENODO_SEPTOP_DATA = pooch.create(
    path=POOCH_CACHE,
    base_url="doi:10.5281/zenodo.17435569",
    registry={"septop_results.zip": "md5:2cfa18da59a20228f5c75a1de6ec879e"},
>>>>>>> d825e319
    retry_if_failed=2,
)


@pytest.fixture
<<<<<<< HEAD
def abfe_result_dir() -> pathlib.Path:
    ZENODO_ABFE_DATA.fetch("abfe_results.zip", processor=pooch.Unzip())
    result_dir = pathlib.Path(POOCH_CACHE) / "abfe_results.zip.unzip/abfe_results/"
=======
def septop_result_dir() -> pathlib.Path:
    ZENODO_SEPTOP_DATA.fetch("septop_results.zip", processor=pooch.Unzip())
    result_dir = pathlib.Path(POOCH_CACHE) / "septop_results.zip.unzip/septop_results/"
>>>>>>> d825e319

    return result_dir


<<<<<<< HEAD
class TestGatherABFE:
    @pytest.mark.parametrize("report", ["raw", "dg"])
    def test_abfe_full_results(self, abfe_result_dir, report, tmp_path, dataframe_regression):
        results = [str(abfe_result_dir / f"results_{i}") for i in range(3)]
        outfile = tmp_path / "out.tsv"
        args = ["--report", report, "-o", outfile]
        runner = CliRunner()
        cli_result = runner.invoke(gather_abfe, results + args + ["--tsv"])
=======
class TestGatherSepTop:
    @pytest.mark.parametrize("report", ["raw", "ddg", "dg"])
    def test_septop_full_results(self, septop_result_dir, report, tmp_path, dataframe_regression):
        results = [str(septop_result_dir / f"results_{i}") for i in range(3)]
        outfile = tmp_path / "out.tsv"
        args = ["--report", report, "-o", outfile]
        runner = CliRunner()
        cli_result = runner.invoke(gather_septop, results + args + ["--tsv"])
>>>>>>> d825e319

        assert_click_success(cli_result)
        # TODO: this is an inefficient way to test - when refactoring, we test pull the dfs directly
        result_df = pd.read_table(outfile)
<<<<<<< HEAD
        dataframe_regression.check(result_df, default_tolerance=dict(atol=1e-5, rtol=1e-12))
=======
        dataframe_regression.check(result_df, default_tolerance=dict(atol=1e-5, rtol=1e-12))

    # @pytest.mark.parametrize("report", ["dg", "ddg", "raw"])
    # def test_septop_missing_edge(self, septop_result_dir, report, file_regression):
    #     results = [str(septop_result_dir / f"results_{i}_remove_edge") for i in range(3)]
    #     args = ["--report", report]
    #     runner = CliRunner()
    #     cli_result = runner.invoke(gather, results + args + ["--tsv"])
    #     file_regression.check(cli_result.stdout, extension=".tsv")

    #     assert_click_success(cli_result)
    #     file_regression.check(cli_result.stdout, extension=".tsv")

    # @pytest.mark.parametrize("report", ["ddg", "raw"])
    # def test_septop_failed_edge(self, septop_result_dir, report, file_regression):
    #     results = [str(septop_result_dir / f"results_{i}_failed_edge") for i in range(3)]
    #     args = ["--report", report]
    #     runner = CliRunner()
    #     cli_result = runner.invoke(gather, results + args + ["--tsv"])

    #     assert_click_success(cli_result)
    #     file_regression.check(cli_result.stdout, extension=".tsv")
>>>>>>> d825e319
<|MERGE_RESOLUTION|>--- conflicted
+++ resolved
@@ -15,11 +15,8 @@
     format_estimate_uncertainty,
     gather,
 )
-<<<<<<< HEAD
 from openfecli.commands.gather_abfe import gather_abfe
-=======
 from openfecli.commands.gather_septop import gather_septop
->>>>>>> d825e319
 
 from ..conftest import HAS_INTERNET
 from ..utils import assert_click_success
@@ -442,36 +439,33 @@
         assert "--allow-partial" not in result.output
 
 
-<<<<<<< HEAD
 ZENODO_ABFE_DATA = pooch.create(
     path=POOCH_CACHE,
     base_url="doi:10.5281/zenodo.17348229",
     registry={"abfe_results.zip": "md5:547f896e867cce61979d75b7e082f6ba"},
-=======
+)
 ZENODO_SEPTOP_DATA = pooch.create(
     path=POOCH_CACHE,
     base_url="doi:10.5281/zenodo.17435569",
     registry={"septop_results.zip": "md5:2cfa18da59a20228f5c75a1de6ec879e"},
->>>>>>> d825e319
     retry_if_failed=2,
 )
 
 
 @pytest.fixture
-<<<<<<< HEAD
 def abfe_result_dir() -> pathlib.Path:
     ZENODO_ABFE_DATA.fetch("abfe_results.zip", processor=pooch.Unzip())
     result_dir = pathlib.Path(POOCH_CACHE) / "abfe_results.zip.unzip/abfe_results/"
-=======
+    return result_dir
+
+
 def septop_result_dir() -> pathlib.Path:
     ZENODO_SEPTOP_DATA.fetch("septop_results.zip", processor=pooch.Unzip())
     result_dir = pathlib.Path(POOCH_CACHE) / "septop_results.zip.unzip/septop_results/"
->>>>>>> d825e319
 
     return result_dir
 
 
-<<<<<<< HEAD
 class TestGatherABFE:
     @pytest.mark.parametrize("report", ["raw", "dg"])
     def test_abfe_full_results(self, abfe_result_dir, report, tmp_path, dataframe_regression):
@@ -480,7 +474,13 @@
         args = ["--report", report, "-o", outfile]
         runner = CliRunner()
         cli_result = runner.invoke(gather_abfe, results + args + ["--tsv"])
-=======
+
+        assert_click_success(cli_result)
+        # TODO: this is an inefficient way to test - when refactoring, we test pull the dfs directly
+        result_df = pd.read_table(outfile)
+        dataframe_regression.check(result_df, default_tolerance=dict(atol=1e-5, rtol=1e-12))
+
+
 class TestGatherSepTop:
     @pytest.mark.parametrize("report", ["raw", "ddg", "dg"])
     def test_septop_full_results(self, septop_result_dir, report, tmp_path, dataframe_regression):
@@ -489,14 +489,10 @@
         args = ["--report", report, "-o", outfile]
         runner = CliRunner()
         cli_result = runner.invoke(gather_septop, results + args + ["--tsv"])
->>>>>>> d825e319
 
         assert_click_success(cli_result)
         # TODO: this is an inefficient way to test - when refactoring, we test pull the dfs directly
         result_df = pd.read_table(outfile)
-<<<<<<< HEAD
-        dataframe_regression.check(result_df, default_tolerance=dict(atol=1e-5, rtol=1e-12))
-=======
         dataframe_regression.check(result_df, default_tolerance=dict(atol=1e-5, rtol=1e-12))
 
     # @pytest.mark.parametrize("report", ["dg", "ddg", "raw"])
@@ -518,5 +514,4 @@
     #     cli_result = runner.invoke(gather, results + args + ["--tsv"])
 
     #     assert_click_success(cli_result)
-    #     file_regression.check(cli_result.stdout, extension=".tsv")
->>>>>>> d825e319
+    #     file_regression.check(cli_result.stdout, extension=".tsv")