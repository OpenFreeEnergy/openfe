--- conflicted
+++ resolved
@@ -9,13 +9,10 @@
     plan_rhfe_network,
     plan_rhfe_network_main,
 )
-<<<<<<< HEAD
 from gufe import SmallMoleculeComponent, AlchemicalNetwork, SolventComponent
 from gufe.tokenization import JSON_HANDLER
 import json
 import numpy as np
-=======
->>>>>>> 00445dcf
 
 @pytest.fixture(scope='session')
 def mol_dir_args(tmpdir_factory):
@@ -79,16 +76,13 @@
         ligand_network_planner=ligand_network_planning.generate_minimal_spanning_network,
         small_molecules=smallM_components,
         solvent=solvent_component,
-<<<<<<< HEAD
+        n_protocol_repeats=3,
         partial_charge_settings=OpenFFPartialChargeSettings(
             partial_charge_method="nagl",
             nagl_model="openff-gnn-am1bcc-0.1.0-rc.3.pt"
         ),
         processors=1,
         overwrite_charges=False
-=======
-        n_protocol_repeats=3,
->>>>>>> 00445dcf
     )
 
     assert alchemical_network
