--- conflicted
+++ resolved
@@ -301,8 +301,6 @@
             if "cofactor1" in node.components:
                 validate_charges(node.components["cofactor1"])
 
-<<<<<<< HEAD
-=======
 
 @pytest.fixture
 def cdk8_files():
@@ -312,7 +310,6 @@
 
         yield pdb_path, lig_path
 
->>>>>>> 0cbfee28
 def test_plan_rbfe_network_charge_changes(cdk8_files):
     """
     Make sure the protocol settings are changed and a warning is printed when we plan a network
