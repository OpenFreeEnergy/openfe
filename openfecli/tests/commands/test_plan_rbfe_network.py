from unittest import mock

import pytest
from importlib import resources
import shutil
from click.testing import CliRunner
from ..utils import assert_click_success

from openfe.protocols.openmm_utils.charge_generation import HAS_OPENEYE
from openfecli.commands.plan_rbfe_network import (
    plan_rbfe_network,
    plan_rbfe_network_main,
)

from gufe import AlchemicalNetwork, SmallMoleculeComponent
from gufe.tokenization import JSON_HANDLER
import json
import numpy as np


@pytest.fixture(scope='session')
def mol_dir_args(tmpdir_factory):
    ofe_dir_path = tmpdir_factory.mktemp('moldir')

    with resources.files('openfe.tests.data.openmm_rfe') as d:
        for f in ['ligand_23.sdf', 'ligand_55.sdf']:
            shutil.copyfile(d / f, ofe_dir_path / f)

    return ["--molecules", ofe_dir_path]

@pytest.fixture(scope="session")
def dummy_charge_dir_args(tmpdir_factory):
    ofe_dir_path = tmpdir_factory.mktemp('charge_moldir')

    with resources.files('openfe.tests.data.openmm_rfe') as d:
        for f in ['dummy_charge_ligand_23.sdf', 'dummy_charge_ligand_55.sdf']:
            shutil.copyfile(d / f, ofe_dir_path / f)

    return ["--molecules", ofe_dir_path]


@pytest.fixture
def protein_args():
    with resources.files("openfe.tests.data") as d:
        return ["--protein", str(d / "181l_only.pdb")]


def print_test_with_file(
    mapping_scorer,
    ligand_network_planner,
    small_molecules,
    solvent,
    protein,
):
    print(mapping_scorer)
    print(ligand_network_planner)
    print(small_molecules)
    print(solvent)
    print(protein)

def validate_charges(smc):
    """
    Validate that the SmallMoleculeComponent has partial charges assigned.
    """
    off_mol = smc.to_openff()
    assert off_mol.partial_charges is not None
    assert len(off_mol.partial_charges) == off_mol.n_atoms


def test_plan_rbfe_network_main():
    from gufe import (
        ProteinComponent,
        SmallMoleculeComponent,
        SolventComponent,
    )
    from openfe.setup import (
        LomapAtomMapper,
        lomap_scorers,
        ligand_network_planning,
    )
    from openfe.protocols.openmm_utils.omm_settings import (
        OpenFFPartialChargeSettings
    )

    with resources.files("openfe.tests.data.openmm_rfe") as d:
        smallM_components = [
            SmallMoleculeComponent.from_sdf_file(d / f)
            for f in ['ligand_23.sdf', 'ligand_55.sdf']
        ]
    with resources.files("openfe.tests.data") as d:
        protein_component = ProteinComponent.from_pdb_file(
            str(d / "181l_only.pdb")
        )

    solvent_component = SolventComponent()
    alchemical_network, ligand_network = plan_rbfe_network_main(
        mapper=[LomapAtomMapper()],
        mapping_scorer=lomap_scorers.default_lomap_score,
        ligand_network_planner=ligand_network_planning.generate_minimal_spanning_network,
        small_molecules=smallM_components,
        solvent=solvent_component,
        protein=protein_component,
        cofactors=[],
        n_protocol_repeats=3,
        # use nagl to keep testing fast
        partial_charge_settings=OpenFFPartialChargeSettings(
            partial_charge_method="nagl",
            nagl_model="openff-gnn-am1bcc-0.1.0-rc.3.pt"
        ),
        processors=1,
        overwrite_charges=False
    )
    # check the ligands have charges assigned
    for node in alchemical_network.nodes:
        validate_charges(node.components["ligand"])


@pytest.fixture
def yaml_nagl_settings():
    return """\
partial_charge:
  method: nagl
  settings:
    nagl_model: openff-gnn-am1bcc-0.1.0-rc.3.pt
"""


def test_plan_rbfe_network(mol_dir_args, protein_args, tmpdir, yaml_nagl_settings):
    """
    smoke test
    """
    # use nagl charges for CI speed!
    settings_path = tmpdir / "settings.yaml"
    with open(settings_path, "w") as f:
        f.write(yaml_nagl_settings)

    args = mol_dir_args + protein_args
    expected_output_always = [
        "RBFE-NETWORK PLANNER",
        "Protein: ProteinComponent(name=)",
        "Solvent: SolventComponent(name=O, Na+, Cl-)",
        "- tmp_network.json",
        # make sure the partial charge settings are picked up
        "Partial Charge Generation: nagl",
        "assigning ligand partial charges -- this may be slow"
    ]
    # we can get these in either order: 22 first or 55 first
    expected_output_1 = [
        "Small Molecules: SmallMoleculeComponent(name=ligand_23) SmallMoleculeComponent(name=ligand_55)",
        "- easy_rbfe_ligand_23_complex_ligand_55_complex.json",
        "- easy_rbfe_ligand_23_solvent_ligand_55_solvent.json",
    ]
    expected_output_2 = [
        "Small Molecules: SmallMoleculeComponent(name=ligand_55) SmallMoleculeComponent(name=ligand_23)",
        "- easy_rbfe_ligand_55_complex_ligand_23_complex.json",
        "- easy_rbfe_ligand_55_solvent_ligand_23_solvent.json",
    ]

    patch_base = (
        "openfecli.commands.plan_rbfe_network."
    )
    args += ["-o", "tmp_network"]
    args += ["-s", settings_path]

    patch_loc = patch_base + "plan_rbfe_network"
    patch_func = print_test_with_file

    runner = CliRunner()
    with mock.patch(patch_loc, patch_func):
        with runner.isolated_filesystem():
            result = runner.invoke(plan_rbfe_network, args)
            assert result.exit_code == 0
            for line in expected_output_always:
                assert line in result.output

            for l1, l2 in zip(expected_output_1, expected_output_2):
                assert l1 in result.output or l2 in result.output

@pytest.mark.parametrize(['input_n_repeat', 'expected_n_repeat'], [([], 3), (["--n-protocol-repeats", "1"], 1)])
def test_plan_rbfe_network_n_repeats(mol_dir_args, protein_args, input_n_repeat, expected_n_repeat):
    runner = CliRunner()

    args = mol_dir_args + protein_args + input_n_repeat

    with runner.isolated_filesystem():
        result = runner.invoke(plan_rbfe_network, args)
        assert_click_success(result)

        # make sure the number of repeats is correct
        network = AlchemicalNetwork.from_dict(
            json.load(open("alchemicalNetwork/alchemicalNetwork.json"), cls=JSON_HANDLER.decoder)
        )
        for edge in network.edges:
            assert edge.protocol.settings.protocol_repeats == expected_n_repeat

@pytest.mark.parametrize("overwrite", [
    pytest.param(True, id="Overwrite"),
    pytest.param(False, id="No overwrite")
])
def test_plan_rbfe_network_charge_overwrite(dummy_charge_dir_args, protein_args, tmpdir, yaml_nagl_settings, overwrite):
    # make sure the dummy charges are overwritten when requested

    # use nagl charges for CI speed!
    settings_path = tmpdir / "settings.yaml"
    with open(settings_path, "w") as f:
        f.write(yaml_nagl_settings)

    args = dummy_charge_dir_args + protein_args + ["-s", settings_path]

    # get the input charges for the molecules to check they have been overwritten
    charges_by_name = {}
    for f in ['dummy_charge_ligand_23.sdf', 'dummy_charge_ligand_55.sdf']:
        smc = SmallMoleculeComponent.from_sdf_file(dummy_charge_dir_args[1] / f)
        charges_by_name[smc.name] = smc.to_openff().partial_charges.m

    if overwrite:
        args.append("--overwrite-charges")

    runner = CliRunner()
    with runner.isolated_filesystem():
        result = runner.invoke(plan_rbfe_network, args)

        assert result.exit_code == 0
        if overwrite:
            assert "Overwriting partial charges" in result.output

        network = AlchemicalNetwork.from_dict(
            json.load(open("alchemicalNetwork/alchemicalNetwork.json"), cls=JSON_HANDLER.decoder)
        )
        # make sure the ligands don't have dummy charges
        for node in network.nodes:
            off_mol = node.components["ligand"].to_openff()

            if overwrite:
                assert not np.allclose(off_mol.partial_charges.m, charges_by_name[off_mol.name])
            else:
                assert np.allclose(off_mol.partial_charges.m, charges_by_name[off_mol.name])


@pytest.fixture
def eg5_files():
    with resources.files('openfe.tests.data.eg5') as p:
        pdb_path = str(p.joinpath('eg5_protein.pdb'))
        lig_path = str(p.joinpath('eg5_ligands.sdf'))
        cof_path = str(p.joinpath('eg5_cofactor.sdf'))

        yield pdb_path, lig_path, cof_path


@pytest.mark.xfail(HAS_OPENEYE, reason="openff-nagl#177")
def test_plan_rbfe_network_cofactors(eg5_files, tmpdir, yaml_nagl_settings):
    # use nagl charges for CI speed!
    settings_path = tmpdir / "settings.yaml"
    with open(settings_path, "w") as f:
        f.write(yaml_nagl_settings)

    runner = CliRunner()

    args = [
        '-p', eg5_files[0],
        '-M', eg5_files[1],
        '-C', eg5_files[2],
        '-s', settings_path
    ]

    with runner.isolated_filesystem():
        result = runner.invoke(plan_rbfe_network, args)

        assert result.exit_code == 0
        # check charges are assigned
        assert "Partial Charge Generation: nagl" in result.output
        assert "assigning ligand partial charges -- this may be slow" in result.output
        assert "assigning cofactor partial charges -- this may be slow"

        # make sure the cofactor is in the transformations
        network = AlchemicalNetwork.from_dict(
            json.load(open("alchemicalNetwork/alchemicalNetwork.json"), cls=JSON_HANDLER.decoder)
        )
        for edge in network.edges:
            if "protein" in edge.stateA.components:
                assert "cofactor1" in edge.stateA.components
                assert "cofactor1" in edge.stateB.components
            else:
                assert "cofactor1" not in edge.stateA.components
                assert "cofactor1" not in edge.stateB.components
        # make sure the ligands and cofactors have charges
        for node in network.nodes:
            validate_charges(node.components["ligand"])
            if "cofactor1" in node.components:
                validate_charges(node.components["cofactor1"])


@pytest.fixture
def cdk8_files():
    with resources.files("openfe.tests.data") as p:
        if not (cdk8_dir := p.joinpath("cdk8")).exists():
            shutil.unpack_archive(cdk8_dir.with_suffix(".zip"), p)
        pdb_path = str(cdk8_dir.joinpath("cdk8_protein.pdb"))
        lig_path = str(cdk8_dir.joinpath("cdk8_ligands.sdf"))

        yield pdb_path, lig_path

def test_plan_rbfe_network_charge_changes(cdk8_files):
    """
    Make sure the protocol settings are changed and a warning is printed when we plan a network
    with a net charge change.
    """

    runner = CliRunner()

    args = [
        '-p', cdk8_files[0],
        '-M', cdk8_files[1],
    ]

    with runner.isolated_filesystem():
        with pytest.warns(UserWarning, match="Charge changing transformation between ligands lig_40 and lig_41"):
            result = runner.invoke(plan_rbfe_network, args)

            assert result.exit_code == 0
            # load the transformations and check the settings
            network = AlchemicalNetwork.from_dict(
                json.load(open("alchemicalNetwork/alchemicalNetwork.json"), cls=JSON_HANDLER.decoder)
            )
            for edge in network.edges:
                settings = edge.protocol.settings
                # check the charged transform
                if edge.stateA.components["ligand"].name == "lig_40" and edge.stateB.components["ligand"].name == "lig_41":
                    assert settings.alchemical_settings.explicit_charge_correction is True
                    assert settings.simulation_settings.production_length.m == 20.0
                    assert settings.simulation_settings.n_replicas == 22
                    assert settings.lambda_settings.lambda_windows == 22
                else:
                    assert settings.alchemical_settings.explicit_charge_correction is False
                    assert settings.simulation_settings.production_length.m == 5.0
                    assert settings.simulation_settings.n_replicas == 11
                    assert settings.lambda_settings.lambda_windows == 11


@pytest.fixture
def lomap_yaml_settings():
    return """\
network:
  method: generate_lomap_network
  settings:
    max_path_length: 6

mapper:
  method: LomapAtomMapper
  settings:
    time: 45
    element_change: True
    
partial_charge:
  method: nagl
  settings:
    nagl_model: openff-gnn-am1bcc-0.1.0-rc.3.pt
"""

<<<<<<< HEAD
def test_lomap_yaml_plan_rbfe_smoke_test(lomap_yaml_settings, eg5_files, tmpdir):
=======
@pytest.mark.xfail(HAS_OPENEYE, reason="openff-nagl#177")
def test_custom_yaml_plan_rbfe_smoke_test(custom_yaml_settings, eg5_files, tmpdir):
>>>>>>> 18e64693
    protein, ligand, cofactor = eg5_files
    settings_path = tmpdir / "settings.yaml"
    with open(settings_path, "w") as f:
        f.write(lomap_yaml_settings)

    assert settings_path.exists()

    args = [
        '-p', protein,
        '-M', ligand,
        '-C', cofactor,
        '-s', settings_path,
    ]

    runner = CliRunner()

    with runner.isolated_filesystem():
        result = runner.invoke(plan_rbfe_network, args)

        assert result.exit_code == 0


@pytest.fixture
def custom_yaml_radial():
    return """\
network:
  method: generate_radial_network
  settings:
    central_ligand: lig_CHEMBL1078774

mapper:
  method: LomapAtomMapper
  settings:
    time: 45
    element_change: True

partial_charge:
  method: nagl
  settings:
    nagl_model: openff-gnn-am1bcc-0.1.0-rc.3.pt
"""

@pytest.mark.xfail(HAS_OPENEYE, reason="openff-nagl#177")
def test_custom_yaml_plan_radial_smoke_test(custom_yaml_radial, eg5_files, tmpdir):
    protein, ligand, cofactor = eg5_files
    settings_path = tmpdir / "settings.yaml"
    with open(settings_path, "w") as f:
        f.write(custom_yaml_radial)

    assert settings_path.exists()

    args = [
        '-p', protein,
        '-M', ligand,
        '-C', cofactor,
        '-s', settings_path,
    ]

    runner = CliRunner()

    with runner.isolated_filesystem():
        result = runner.invoke(plan_rbfe_network, args)

        assert result.exit_code == 0<|MERGE_RESOLUTION|>--- conflicted
+++ resolved
@@ -357,12 +357,7 @@
     nagl_model: openff-gnn-am1bcc-0.1.0-rc.3.pt
 """
 
-<<<<<<< HEAD
 def test_lomap_yaml_plan_rbfe_smoke_test(lomap_yaml_settings, eg5_files, tmpdir):
-=======
-@pytest.mark.xfail(HAS_OPENEYE, reason="openff-nagl#177")
-def test_custom_yaml_plan_rbfe_smoke_test(custom_yaml_settings, eg5_files, tmpdir):
->>>>>>> 18e64693
     protein, ligand, cofactor = eg5_files
     settings_path = tmpdir / "settings.yaml"
     with open(settings_path, "w") as f:
