from unittest import mock

import pytest
from importlib import resources
import shutil
from click.testing import CliRunner
from ..utils import assert_click_success

from openfe.protocols.openmm_utils.charge_generation import HAS_OPENEYE
from openfecli.commands.plan_rbfe_network import (
    plan_rbfe_network,
    plan_rbfe_network_main,
)
<<<<<<< HEAD
from gufe import AlchemicalNetwork, SmallMoleculeComponent
=======

from gufe import AlchemicalNetwork
>>>>>>> 00445dcf
from gufe.tokenization import JSON_HANDLER
import json
import numpy as np


@pytest.fixture(scope='session')
def mol_dir_args(tmpdir_factory):
    ofe_dir_path = tmpdir_factory.mktemp('moldir')

    with resources.files('openfe.tests.data.openmm_rfe') as d:
        for f in ['ligand_23.sdf', 'ligand_55.sdf']:
            shutil.copyfile(d / f, ofe_dir_path / f)

    return ["--molecules", ofe_dir_path]

@pytest.fixture(scope="session")
def dummy_charge_dir_args(tmpdir_factory):
    ofe_dir_path = tmpdir_factory.mktemp('charge_moldir')

    with resources.files('openfe.tests.data.openmm_rfe') as d:
        for f in ['dummy_charge_ligand_23.sdf', 'dummy_charge_ligand_55.sdf']:
            shutil.copyfile(d / f, ofe_dir_path / f)

    return ["--molecules", ofe_dir_path]


@pytest.fixture
def protein_args():
    with resources.files("openfe.tests.data") as d:
        return ["--protein", str(d / "181l_only.pdb")]


def print_test_with_file(
    mapping_scorer,
    ligand_network_planner,
    small_molecules,
    solvent,
    protein,
):
    print(mapping_scorer)
    print(ligand_network_planner)
    print(small_molecules)
    print(solvent)
    print(protein)

def validate_charges(smc):
    """
    Validate that the SmallMoleculeComponent has partial charges assigned.
    """
    off_mol = smc.to_openff()
    assert off_mol.partial_charges is not None
    assert len(off_mol.partial_charges) == off_mol.n_atoms


def test_plan_rbfe_network_main():
    from gufe import (
        ProteinComponent,
        SmallMoleculeComponent,
        SolventComponent,
    )
    from openfe.setup import (
        LomapAtomMapper,
        lomap_scorers,
        ligand_network_planning,
    )
    from openfe.protocols.openmm_utils.omm_settings import (
        OpenFFPartialChargeSettings
    )

    with resources.files("openfe.tests.data.openmm_rfe") as d:
        smallM_components = [
            SmallMoleculeComponent.from_sdf_file(d / f)
            for f in ['ligand_23.sdf', 'ligand_55.sdf']
        ]
    with resources.files("openfe.tests.data") as d:
        protein_component = ProteinComponent.from_pdb_file(
            str(d / "181l_only.pdb")
        )

    solvent_component = SolventComponent()
    alchemical_network, ligand_network = plan_rbfe_network_main(
        mapper=[LomapAtomMapper()],
        mapping_scorer=lomap_scorers.default_lomap_score,
        ligand_network_planner=ligand_network_planning.generate_minimal_spanning_network,
        small_molecules=smallM_components,
        solvent=solvent_component,
        protein=protein_component,
        cofactors=[],
<<<<<<< HEAD
        # use nagl to keep testing fast
        partial_charge_settings=OpenFFPartialChargeSettings(
            partial_charge_method="nagl",
            nagl_model="openff-gnn-am1bcc-0.1.0-rc.3.pt"
        ),
        processors=1,
        overwrite_charges=False
=======
        n_protocol_repeats=3,
>>>>>>> 00445dcf
    )
    # check the ligands have charges assigned
    for node in alchemical_network.nodes:
        validate_charges(node.components["ligand"])


@pytest.fixture
def yaml_nagl_settings():
    return """\
partial_charge:
  method: nagl
  settings:
    nagl_model: openff-gnn-am1bcc-0.1.0-rc.3.pt
"""


def test_plan_rbfe_network(mol_dir_args, protein_args, tmpdir, yaml_nagl_settings):
    """
    smoke test
    """
    # use nagl charges for CI speed!
    settings_path = tmpdir / "settings.yaml"
    with open(settings_path, "w") as f:
        f.write(yaml_nagl_settings)

    args = mol_dir_args + protein_args
    expected_output_always = [
        "RBFE-NETWORK PLANNER",
        "Protein: ProteinComponent(name=)",
        "Solvent: SolventComponent(name=O, Na+, Cl-)",
        "- tmp_network.json",
        # make sure the partial charge settings are picked up
        "Partial Charge Generation: nagl",
        "assigning ligand partial charges -- this may be slow"
    ]
    # we can get these in either order: 22 first or 55 first
    expected_output_1 = [
        "Small Molecules: SmallMoleculeComponent(name=ligand_23) SmallMoleculeComponent(name=ligand_55)",
        "- easy_rbfe_ligand_23_complex_ligand_55_complex.json",
        "- easy_rbfe_ligand_23_solvent_ligand_55_solvent.json",
    ]
    expected_output_2 = [
        "Small Molecules: SmallMoleculeComponent(name=ligand_55) SmallMoleculeComponent(name=ligand_23)",
        "- easy_rbfe_ligand_55_complex_ligand_23_complex.json",
        "- easy_rbfe_ligand_55_solvent_ligand_23_solvent.json",
    ]

    patch_base = (
        "openfecli.commands.plan_rbfe_network."
    )
    args += ["-o", "tmp_network"]
    args += ["-s", settings_path]

    patch_loc = patch_base + "plan_rbfe_network"
    patch_func = print_test_with_file

    runner = CliRunner()
    with mock.patch(patch_loc, patch_func):
        with runner.isolated_filesystem():
            result = runner.invoke(plan_rbfe_network, args)
            assert result.exit_code == 0
            for line in expected_output_always:
                assert line in result.output

            for l1, l2 in zip(expected_output_1, expected_output_2):
                assert l1 in result.output or l2 in result.output

@pytest.mark.parametrize(['input_n_repeat', 'expected_n_repeat'], [([], 3), (["--n-protocol-repeats", "1"], 1)])
def test_plan_rbfe_network_n_repeats(mol_dir_args, protein_args, input_n_repeat, expected_n_repeat):
    runner = CliRunner()

    args = mol_dir_args + protein_args + input_n_repeat

    with runner.isolated_filesystem():
        result = runner.invoke(plan_rbfe_network, args)
        assert_click_success(result)

        # make sure the number of repeats is correct
        network = AlchemicalNetwork.from_dict(
            json.load(open("alchemicalNetwork/alchemicalNetwork.json"), cls=JSON_HANDLER.decoder)
        )
        for edge in network.edges:
            assert edge.protocol.settings.protocol_repeats == expected_n_repeat

@pytest.mark.parametrize("overwrite", [
    pytest.param(True, id="Overwrite"),
    pytest.param(False, id="No overwrite")
])
def test_plan_rbfe_network_charge_overwrite(dummy_charge_dir_args, protein_args, tmpdir, yaml_nagl_settings, overwrite):
    # make sure the dummy charges are overwritten when requested

    # use nagl charges for CI speed!
    settings_path = tmpdir / "settings.yaml"
    with open(settings_path, "w") as f:
        f.write(yaml_nagl_settings)

    args = dummy_charge_dir_args + protein_args + ["-s", settings_path]

    # get the input charges for the molecules to check they have been overwritten
    charges_by_name = {}
    for f in ['dummy_charge_ligand_23.sdf', 'dummy_charge_ligand_55.sdf']:
        smc = SmallMoleculeComponent.from_sdf_file(dummy_charge_dir_args[1] / f)
        charges_by_name[smc.name] = smc.to_openff().partial_charges.m

    if overwrite:
        args.append("--overwrite-charges")

    runner = CliRunner()
    with runner.isolated_filesystem():
        result = runner.invoke(plan_rbfe_network, args)

        assert result.exit_code == 0
        if overwrite:
            assert "Overwriting partial charges" in result.output

        network = AlchemicalNetwork.from_dict(
            json.load(open("alchemicalNetwork/alchemicalNetwork.json"), cls=JSON_HANDLER.decoder)
        )
        # make sure the ligands don't have dummy charges
        for node in network.nodes:
            off_mol = node.components["ligand"].to_openff()

            if overwrite:
                assert not np.allclose(off_mol.partial_charges.m, charges_by_name[off_mol.name])
            else:
                assert np.allclose(off_mol.partial_charges.m, charges_by_name[off_mol.name])


@pytest.fixture
def eg5_files():
    with resources.files('openfe.tests.data.eg5') as p:
        pdb_path = str(p.joinpath('eg5_protein.pdb'))
        lig_path = str(p.joinpath('eg5_ligands.sdf'))
        cof_path = str(p.joinpath('eg5_cofactor.sdf'))

        yield pdb_path, lig_path, cof_path


@pytest.mark.xfail(HAS_OPENEYE, reason="openff-nagl#177")
def test_plan_rbfe_network_cofactors(eg5_files, tmpdir, yaml_nagl_settings):
    # use nagl charges for CI speed!
    settings_path = tmpdir / "settings.yaml"
    with open(settings_path, "w") as f:
        f.write(yaml_nagl_settings)

    runner = CliRunner()

    args = [
        '-p', eg5_files[0],
        '-M', eg5_files[1],
        '-C', eg5_files[2],
        '-s', settings_path
    ]

    with runner.isolated_filesystem():
        result = runner.invoke(plan_rbfe_network, args)

        assert result.exit_code == 0
        # check charges are assigned
        assert "Partial Charge Generation: nagl" in result.output
        assert "assigning ligand partial charges -- this may be slow" in result.output
        assert "assigning cofactor partial charges -- this may be slow"

        # make sure the cofactor is in the transformations
        network = AlchemicalNetwork.from_dict(
            json.load(open("alchemicalNetwork/alchemicalNetwork.json"), cls=JSON_HANDLER.decoder)
        )
        for edge in network.edges:
            if "protein" in edge.stateA.components:
                assert "cofactor1" in edge.stateA.components
                assert "cofactor1" in edge.stateB.components
            else:
                assert "cofactor1" not in edge.stateA.components
                assert "cofactor1" not in edge.stateB.components
        # make sure the ligands and cofactors have charges
        for node in network.nodes:
            validate_charges(node.components["ligand"])
            if "cofactor1" in node.components:
                validate_charges(node.components["cofactor1"])


@pytest.fixture
def cdk8_files():
    with resources.files("openfe.tests.data") as p:
        if not (cdk8_dir := p.joinpath("cdk8")).exists():
            shutil.unpack_archive(cdk8_dir.with_suffix(".zip"), p)
        pdb_path = str(cdk8_dir.joinpath("cdk8_protein.pdb"))
        lig_path = str(cdk8_dir.joinpath("cdk8_ligands.sdf"))

        yield pdb_path, lig_path

def test_plan_rbfe_network_charge_changes(cdk8_files):
    """
    Make sure the protocol settings are changed and a warning is printed when we plan a network
    with a net charge change.
    """

    runner = CliRunner()

    args = [
        '-p', cdk8_files[0],
        '-M', cdk8_files[1],
    ]

    with runner.isolated_filesystem():
        with pytest.warns(UserWarning, match="Charge changing transformation between ligands lig_40 and lig_41"):
            result = runner.invoke(plan_rbfe_network, args)

            assert result.exit_code == 0
            # load the transformations and check the settings
            network = AlchemicalNetwork.from_dict(
                json.load(open("alchemicalNetwork/alchemicalNetwork.json"), cls=JSON_HANDLER.decoder)
            )
            for edge in network.edges:
                settings = edge.protocol.settings
                # check the charged transform
                if edge.stateA.components["ligand"].name == "lig_40" and edge.stateB.components["ligand"].name == "lig_41":
                    assert settings.alchemical_settings.explicit_charge_correction is True
                    assert settings.simulation_settings.production_length.m == 20.0
                    assert settings.simulation_settings.n_replicas == 22
                    assert settings.lambda_settings.lambda_windows == 22
                else:
                    assert settings.alchemical_settings.explicit_charge_correction is False
                    assert settings.simulation_settings.production_length.m == 5.0
                    assert settings.simulation_settings.n_replicas == 11
                    assert settings.lambda_settings.lambda_windows == 11


@pytest.fixture
def custom_yaml_settings():
    return """\
network:
  method: generate_minimal_redundant_network
  settings:
    mst_num: 2

mapper:
  method: LomapAtomMapper
  settings:
    time: 45
    element_change: True
    
partial_charge:
  method: nagl
  settings:
    nagl_model: openff-gnn-am1bcc-0.1.0-rc.3.pt
"""

@pytest.mark.xfail(HAS_OPENEYE, reason="openff-nagl#177")
def test_custom_yaml_plan_rbfe_smoke_test(custom_yaml_settings, eg5_files, tmpdir):
    protein, ligand, cofactor = eg5_files
    settings_path = tmpdir / "settings.yaml"
    with open(settings_path, "w") as f:
        f.write(custom_yaml_settings)

    assert settings_path.exists()

    args = [
        '-p', protein,
        '-M', ligand,
        '-C', cofactor,
        '-s', settings_path,
    ]

    runner = CliRunner()

    with runner.isolated_filesystem():
        result = runner.invoke(plan_rbfe_network, args)

        assert result.exit_code == 0


@pytest.fixture
def custom_yaml_radial():
    return """\
network:
  method: generate_radial_network
  settings:
    central_ligand: lig_CHEMBL1078774

mapper:
  method: LomapAtomMapper
  settings:
    time: 45
    element_change: True

partial_charge:
  method: nagl
  settings:
    nagl_model: openff-gnn-am1bcc-0.1.0-rc.3.pt
"""

@pytest.mark.xfail(HAS_OPENEYE, reason="openff-nagl#177")
def test_custom_yaml_plan_radial_smoke_test(custom_yaml_radial, eg5_files, tmpdir):
    protein, ligand, cofactor = eg5_files
    settings_path = tmpdir / "settings.yaml"
    with open(settings_path, "w") as f:
        f.write(custom_yaml_radial)

    assert settings_path.exists()

    args = [
        '-p', protein,
        '-M', ligand,
        '-C', cofactor,
        '-s', settings_path,
    ]

    runner = CliRunner()

    with runner.isolated_filesystem():
        result = runner.invoke(plan_rbfe_network, args)

        assert result.exit_code == 0<|MERGE_RESOLUTION|>--- conflicted
+++ resolved
@@ -11,12 +11,8 @@
     plan_rbfe_network,
     plan_rbfe_network_main,
 )
-<<<<<<< HEAD
+
 from gufe import AlchemicalNetwork, SmallMoleculeComponent
-=======
-
-from gufe import AlchemicalNetwork
->>>>>>> 00445dcf
 from gufe.tokenization import JSON_HANDLER
 import json
 import numpy as np
@@ -105,7 +101,7 @@
         solvent=solvent_component,
         protein=protein_component,
         cofactors=[],
-<<<<<<< HEAD
+        n_protocol_repeats=3,
         # use nagl to keep testing fast
         partial_charge_settings=OpenFFPartialChargeSettings(
             partial_charge_method="nagl",
@@ -113,9 +109,6 @@
         ),
         processors=1,
         overwrite_charges=False
-=======
-        n_protocol_repeats=3,
->>>>>>> 00445dcf
     )
     # check the ligands have charges assigned
     for node in alchemical_network.nodes:
