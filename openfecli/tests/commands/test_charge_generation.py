import pytest
from click.testing import CliRunner

from gufe import SmallMoleculeComponent
from openfecli.commands.generate_partial_charges import charge_molecules
from openff.toolkit import Molecule
from openff.units import unit
import logging
import numpy as np
from openff.utilities.testing import skip_if_missing

@pytest.fixture
def yaml_nagl_settings():
    return """\
partial_charge:
  method: nagl
  settings:
    nagl_model: openff-gnn-am1bcc-0.1.0-rc.3.pt
"""

@pytest.fixture
def methane() -> Molecule:
    # ensure consistent atom ordering
    methane = Molecule.from_mapped_smiles("[C:1]([H:2])([H:3])([H:4])[H:5]")
    methane.generate_conformers(n_conformers=1)
    return methane

@pytest.fixture
def methane_with_charges(methane) -> Molecule:
    methane._partial_charges = [-1.0, 0.25, 0.25, 0.25, 0.25] * unit.elementary_charge
    return methane


def test_write_charges_to_input(methane, tmpdir):
    runner = CliRunner()
    mol_path = tmpdir / "methane.sdf"
    methane.to_file(str(mol_path), "sdf")

    with runner.isolated_filesystem():
        # check an error is raised if we try to overwrite the input
        with pytest.raises(FileExistsError, match="The output file "):
            _ = runner.invoke(
                charge_molecules,
                [
                    "-M",
                    mol_path,
                    "-o",
                    mol_path
                ], catch_exceptions=False
            )

def test_charge_molecules_default(methane, tmpdir, caplog):

    runner = CliRunner()
    mol_path = tmpdir / "methane.sdf"
    methane.to_file(str(mol_path), "sdf")
    output_file = str(tmpdir / "charged_methane.sdf")
    caplog.set_level(logging.INFO)
    with runner.isolated_filesystem():
        # make sure the charges are picked up
        result = runner.invoke(
                charge_molecules,
                [
                    "-M",
                    mol_path,
                    "-o",
                    output_file
                ]
            )

        assert result.exit_code == 0
        assert "Partial charges have been provided" in caplog.text
        assert "Partial Charge Generation: am1bcc" in result.output
        # make sure the charges have been saved
        methane = SmallMoleculeComponent.from_sdf_file(filename=output_file)
        off_methane = methane.to_openff()
        assert off_methane.partial_charges is not None
        assert len(off_methane.partial_charges) == 5

@pytest.mark.parametrize("overwrite, expected_charges", [
    pytest.param(False, [-1.0, 0.25, 0.25, 0.25, 0.25], id="Don't overwrite"),
    pytest.param(True, [-0.1084, 0.0271, 0.0271, 0.0271, 0.0271], id="Overwrite")
])
def test_charge_molecules_overwrite(overwrite, tmpdir, caplog, methane_with_charges, expected_charges):
    runner = CliRunner()
    mol_path = tmpdir / "methane.sdf"
    methane_with_charges.to_file(str(mol_path), "sdf")
    output_file = str(tmpdir / "charged_methane.sdf")

    args = [
        "-M",
        mol_path,
        "-o",
        output_file
    ]
    if overwrite:
        args.append("--overwrite-charges")

    with runner.isolated_filesystem():
        # make sure the charges are picked up
        caplog.set_level(logging.INFO)
        result = runner.invoke(
                charge_molecules,
                args,
            )
        assert result.exit_code == 0

        assert "Partial charges have been provided" in caplog.text
        assert "Partial Charge Generation: am1bcc" in result.output
        if overwrite:
            assert "Overwriting partial charges" in result.output

        # make sure the charges have not changed from the inputs
        methane = SmallMoleculeComponent.from_sdf_file(filename=output_file)
        off_methane = methane.to_openff()
        assert np.allclose(off_methane.partial_charges.m, expected_charges)


@pytest.mark.parametrize("ncores", [
    pytest.param(1, id="1"),
    pytest.param(2, id="2")
])
<<<<<<< HEAD
def test_charge_settings(methane, tmpdir, caplog, yaml_nagl_settings, ncores):
=======
@skip_if_missing("openff.nagl")
@skip_if_missing("openff.nagl_models")
def test_charge_settings(methane, tmpdir, yaml_nagl_settings, ncores):
>>>>>>> c72085aa
    runner = CliRunner()
    mol_path = tmpdir / "methane.sdf"
    methane.to_file(str(mol_path), "sdf")
    output_file = str(tmpdir / "charged_methane.sdf")

    # use nagl charges for CI speed!
    settings_path = tmpdir / "settings.yaml"
    with open(settings_path, "w") as f:
        f.write(yaml_nagl_settings)

    with runner.isolated_filesystem():
        caplog.set_level(logging.INFO)
        # make sure the charges are picked up
        result = runner.invoke(
                charge_molecules,
                [
                    "-M",
                    mol_path,
                    "-o",
                    output_file,
                    "-s",
                    settings_path,
                    "-n",
                    ncores
                ]
            )

        assert result.exit_code == 0

        assert "Partial charges have been provided" in caplog.text
        assert "Partial Charge Generation: nagl" in result.output
        # make sure the charges have been saved
        methane = SmallMoleculeComponent.from_sdf_file(filename=output_file)
        off_methane = methane.to_openff()
        assert off_methane.partial_charges is not None
        assert len(off_methane.partial_charges) == 5<|MERGE_RESOLUTION|>--- conflicted
+++ resolved
@@ -120,13 +120,9 @@
     pytest.param(1, id="1"),
     pytest.param(2, id="2")
 ])
-<<<<<<< HEAD
-def test_charge_settings(methane, tmpdir, caplog, yaml_nagl_settings, ncores):
-=======
 @skip_if_missing("openff.nagl")
 @skip_if_missing("openff.nagl_models")
-def test_charge_settings(methane, tmpdir, yaml_nagl_settings, ncores):
->>>>>>> c72085aa
+def test_charge_settings(methane, tmpdir, caplog, yaml_nagl_settings, ncores):
     runner = CliRunner()
     mol_path = tmpdir / "methane.sdf"
     methane.to_file(str(mol_path), "sdf")
