# This code is part of OpenFE and is licensed under the MIT license.
# For details, see https://github.com/OpenFreeEnergy/openfe

from .mol import MOL
from .mapper import MAPPER
from .output import OUTPUT_FILE_AND_EXT
from .output_dir import OUTPUT_DIR
from .protein import PROTEIN
from .molecules import MOL_DIR, COFACTORS
from .plan_network_options import YAML_OPTIONS
<<<<<<< HEAD
from .misc import NCORES, OVERWRITE
=======
from .misc import N_PROTOCOL_REPEATS
>>>>>>> 00445dcf
<|MERGE_RESOLUTION|>--- conflicted
+++ resolved
@@ -8,8 +8,4 @@
 from .protein import PROTEIN
 from .molecules import MOL_DIR, COFACTORS
 from .plan_network_options import YAML_OPTIONS
-<<<<<<< HEAD
-from .misc import NCORES, OVERWRITE
-=======
-from .misc import N_PROTOCOL_REPEATS
->>>>>>> 00445dcf
+from .misc import NCORES, OVERWRITE, N_PROTOCOL_REPEATS