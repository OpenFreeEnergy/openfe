--- conflicted
+++ resolved
@@ -182,7 +182,6 @@
 
 
 _yaml_help = """\
-<<<<<<< HEAD
 Path to a YAML file specifying the atom mapper (`mapper:`) and/or network planning algorithm (`network:`) to use.
 
 Supported atom mapper choices are:
@@ -197,23 +196,6 @@
 The `settings:` allows for passing in any keyword arguments of the method's corresponding Python API.
 
 For example:
-=======
-Path to planning settings yaml file
-
-Currently it can contain sections for customising the
-atom mapper and network planning algorithm,
-these are addressed using a `mapper:` or `network:` key in the yaml file.
-The algorithm to be used for these sections is then specified by the `method:` key.
-For choosing mappers, either the LomapAtomMapper or KartografAtomMapper are allowed choices,
-while for the network planning algorithm either the generate_minimal_spanning_tree or
-generate_minimal_redundant_network options are allowed.
-Finally, a `settings:` key can be given to customise the algorithm,
-with allowable options corresponding to the keyword arguments of the Python API for these algorithms.
-
-For example, this is a valid settings yaml file to specify that
-the Lomap atom mapper should be used forbidding element changes,
-while the generate_minimal_redundant_network function used to plan the network
->>>>>>> 3a57cdf7
 ::
 
   mapper:
