name: "CI"
on:
  pull_request:
    branches:
      - main
   # Skip CI if changed files only affect the following folders
   # - docs: documentation changes don't need code validation
   # See here for more details: https://docs.github.com/en/actions/using-workflows/workflow-syntax-for-github-actions#example-excluding-paths
    paths-ignore:
      - "docs/*"
  push:
    branches:
      - main
  schedule:
    # At 07:00 UTC on Monday and Thursday.
    - cron: "0 7 * * *"
  workflow_dispatch:
  release:
    types:
      - published

concurrency:
  group: "${{ github.workflow }}-${{ github.ref }}"
  cancel-in-progress: true

defaults:
  run:
    shell: bash -leo pipefail {0}

jobs:
  tests:
    runs-on: ${{ matrix.os }}
    name: "💻-${{matrix.os }} 🐍-${{ matrix.python-version }} oechem: ${{ matrix.openeye }}"
    strategy:
      fail-fast: false
      matrix:
        os: ["ubuntu-latest", "macos-latest"]
        python-version:
          - "3.11"
          - "3.12"
          - "3.13"
        openeye: ["no"]
        include:
<<<<<<< HEAD
          - os: "macos-latest"
            python-version: "3.13"
            pydantic-version: ">1"
=======
>>>>>>> 72b3e7f7
          - os: "ubuntu-latest"
            python-version: "3.11"
            openeye: "yes"
          - os: "macos-latest"
<<<<<<< HEAD
            python-version: "3.13"
            pydantic-version: ">1"
            omff-version: ">0.13"
            openeye: ["no"]
=======
            python-version: "3.12"
            openeye: "yes"
>>>>>>> 72b3e7f7

    env:
      OE_LICENSE: ${{ github.workspace }}/oe_license.txt

    steps:
      - uses: actions/checkout@v4
        with:
          fetch-depth: 0

      - name: Get current date
        id: date
        run: echo "date=$(date +%Y-%m-%d)" >> "${GITHUB_OUTPUT}"

      - name: "Setup Micromamba"
        uses: mamba-org/setup-micromamba@v2
        with:
          micromamba-version: '1.5.6-0'
          micromamba-binary-path: ~/.local/bin/micromamba
          environment-file: environment.yml
          environment-name: openfe_env
          cache-environment: true
          cache-downloads: true
          cache-environment-key: environment-${{ steps.date.outputs.date }}
          cache-downloads-key: downloads-${{ steps.date.outputs.date }}
          create-args: >-
            python=${{ matrix.python-version }}
            pydantic=${{ matrix.pydantic-version }}
          init-shell: bash

      - name: "Install OpenEye"
        if: ${{ !github.event.pull_request.head.repo.fork
                && matrix.openeye == 'yes' }}
        env:
          OE_LICENSE_TEXT: ${{ secrets.OE_LICENSE }}
        run: |
          echo "${OE_LICENSE_TEXT}" > ${OE_LICENSE}
          micromamba install -c openeye openeye-toolkits
          python -c "import openeye; assert openeye.oechem.OEChemIsLicensed(), 'oechem license check failed!'"

      - name: "Install"
        run: python -m pip install --no-deps -e .

      - name: "Test imports"
        run: |
          # if we add more to this, consider changing to for + env vars
          python -Ic "import openfe; print(openfe.__version__)"

      - name: "Environment Information"
        run: |
          micromamba info
          micromamba list
          pip list

      - name: "Run tests"
        env:
          # Set the OFE_SLOW_TESTS to True if running a Cron job
          OFE_SLOW_TESTS: ${{ fromJSON('{"false":"false","true":"true"}')[github.event_name != 'pull_request'] }}
          DUECREDIT_ENABLE: 'yes'
        run: |
          pytest -n auto -v --cov=openfe --cov=openfecli --cov-report=xml --durations=10

      - name: codecov-pr
        if: ${{ github.repository == 'OpenFreeEnergy/openfe'
                && github.event_name == 'pull_request' }}
        uses: codecov/codecov-action@v4
        with:
          token: ${{ secrets.CODECOV_TOKEN }}
          file: coverage.xml
          fail_ci_if_error: False
          verbose: True
          flags: fast-tests

      - name: codecov-merge
        # we only want to upload a slow report if
        # 1) it isn't a schedule run
        # 2) it wasn't from a PR (we don't run slow tests on PRs)
        if: ${{ github.repository == 'OpenFreeEnergy/openfe'  
                && github.event_name != 'schedule'            
                && github.event_name != 'pull_request' }}     
        uses: codecov/codecov-action@v4
        with:
          token: ${{ secrets.CODECOV_TOKEN }}
          file: coverage.xml
          fail_ci_if_error: False
          verbose: True
          flags: slow-tests<|MERGE_RESOLUTION|>--- conflicted
+++ resolved
@@ -41,25 +41,12 @@
           - "3.13"
         openeye: ["no"]
         include:
-<<<<<<< HEAD
-          - os: "macos-latest"
-            python-version: "3.13"
-            pydantic-version: ">1"
-=======
->>>>>>> 72b3e7f7
           - os: "ubuntu-latest"
             python-version: "3.11"
             openeye: "yes"
           - os: "macos-latest"
-<<<<<<< HEAD
             python-version: "3.13"
-            pydantic-version: ">1"
-            omff-version: ">0.13"
-            openeye: ["no"]
-=======
-            python-version: "3.12"
             openeye: "yes"
->>>>>>> 72b3e7f7
 
     env:
       OE_LICENSE: ${{ github.workspace }}/oe_license.txt
