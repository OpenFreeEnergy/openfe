--- conflicted
+++ resolved
@@ -1,7 +1,6 @@
 # silence pymbar logging warnings
 import logging
 
-<<<<<<< HEAD
 from openfe.utils.logging_filter import MsgIncludesStringFilter
 #def _mute_timeseries(record):
 #    return not "Warning on use of the timeseries module:" in record.msg
@@ -11,21 +10,6 @@
 #_mbar_log.addFilter(_mute_timeseries)
 #_mbar_log = logging.getLogger("pymbar.mbar_solvers")
 #_mbar_log.addFilter(_mute_jax)
-=======
-
-def _mute_timeseries(record):
-    return not "Warning on use of the timeseries module:" in record.msg
-
-
-def _mute_jax(record):
-    return not "****** PyMBAR will use 64-bit JAX! *******" in record.msg
-
-
-_mbar_log = logging.getLogger("pymbar.timeseries")
-_mbar_log.addFilter(_mute_timeseries)
-_mbar_log = logging.getLogger("pymbar.mbar_solvers")
-_mbar_log.addFilter(_mute_jax)
->>>>>>> 0a5265fa
 
 from gufe import (
     ChemicalSystem,
