# This code is part of OpenFE and is licensed under the MIT license.
# For details, see https://github.com/OpenFreeEnergy/openfe
"""
Classes for applying restraints to OpenMM Systems.

Acknowledgements
----------------
Many of the classes here are at least in part inspired from
`Yank <https://github.com/choderalab/yank/>`_ and
`OpenMMTools <https://github.com/choderalab/openmmtools>`_.

TODO
----
* Add relevant duecredit entries.
* Add Periodic Torsion Boresch class
"""
import abc

import numpy as np
import openmm
from openmm import unit as omm_unit
from openmmtools.forces import (
    HarmonicRestraintForce,
    HarmonicRestraintBondForce,
    FlatBottomRestraintForce,
    FlatBottomRestraintBondForce,
)
from openmmtools.states import GlobalParameterState, ThermodynamicState
from openff.units.openmm import to_openmm, from_openmm
from openff.units import unit

from gufe.settings.models import SettingsBaseModel

from openfe.protocols.restraint_utils.geometry import (
    BaseRestraintGeometry,
    DistanceRestraintGeometry,
    BoreschRestraintGeometry
)

from openfe.protocols.restraint_utils.settings import (
    DistanceRestraintSettings,
    BoreschRestraintSettings,
)

from .omm_forces import (
    get_custom_compound_bond_force,
    add_force_in_separate_group,
    get_boresch_energy_function,
)


class RestraintParameterState(GlobalParameterState):
    """
    Composable state to control `lambda_restraints` OpenMM Force parameters.

    See :class:`openmmtools.states.GlobalParameterState` for more details.

    Parameters
    ----------
    parameters_name_suffix : Optional[str]
      If specified, the state will control a modified version of the parameter
      ``lambda_restraints_{parameters_name_suffix}` instead of just
      ``lambda_restraints``.
    lambda_restraints : Optional[float]
      The scaling parameter for the restraint. If defined,
      must be between 0 and 1. In most cases, a value of 1 indicates that the
      restraint is fully turned on, whilst a value of 0 indicates that it is
      innactive.

    Acknowledgement
    ---------------
    Partially reproduced from Yank.
    """
    # We set the standard system to a fully interacting restraint
    lambda_restraints = GlobalParameterState.GlobalParameter(
        "lambda_restraints", standard_value=1.0
    )

    @lambda_restraints.validator
    def lambda_restraints(self, instance, new_value):
        if new_value is not None and not (0.0 <= new_value <= 1.0):
            errmsg = (
                "lambda_restraints must be between 0.0 and 1.0 "
                f"and got {new_value}"
            )
            raise ValueError(errmsg)
        # Not crashing out on None to match upstream behaviour
        return new_value


class BaseHostGuestRestraints(abc.ABC):
    """
    An abstract base class for defining objects that apply a restraint between
    two entities (referred to as a Host and a Guest).


    TODO
    ----
    Add some developer examples here.
    """

    def __init__(
        self,
        restraint_settings: SettingsBaseModel,
    ):
        self.settings = restraint_settings
        self._verify_inputs()

    @abc.abstractmethod
    def _verify_inputs(self):
        """
        Method for validating that the inputs to the class are correct.
        """
        pass

    @abc.abstractmethod
    def _verify_geometry(self, geometry):
        """
        Method for validating that the geometry object passed is correct.
        """
        pass

    @abc.abstractmethod
    def add_force(
        self,
        thermodynamic_state: ThermodynamicState,
        geometry: BaseRestraintGeometry,
        controlling_parameter_name: str,
    ):
        """
        Method for in-place adding the Force to the System of a
        ThermodynamicState.

        Parameters
        ----------
        thermodymamic_state : ThermodynamicState
          The ThermodynamicState with a System to inplace modify with the
          new force.
        geometry : BaseRestraintGeometry
          A geometry object defining the restraint parameters.
        controlling_parameter_name : str
          The name of the controlling parameter for the Force.
        """
        pass

    @abc.abstractmethod
    def get_standard_state_correction(
        self,
        thermodynamic_state: ThermodynamicState,
        geometry: BaseRestraintGeometry
    ) -> unit.Quantity:
        """
        Get the standard state correction for the Force when
        applied to the input ThermodynamicState.

        Parameters
        ----------
        thermodymamic_state : ThermodynamicState
          The ThermodynamicState with a System to inplace modify with the
          new force.
        geometry : BaseRestraintGeometry
          A geometry object defining the restraint parameters.

        Returns
        -------
        correction : unit.Quantity
          The standard state correction free energy in units compatible
          with kilojoule per mole.
        """
        pass

    @abc.abstractmethod
    def _get_force(
        self,
        geometry: BaseRestraintGeometry,
        controlling_parameter_name: str,
    ):
        """
        Helper method to get the relevant OpenMM Force for this
        class, given an input geometry.
        """
        pass


class SingleBondMixin:
    """
    A mixin to extend geometry checks for Forces that can only hold
    a single atom.
    """
    def _verify_geometry(self, geometry: BaseRestraintGeometry):
        if len(geometry.host_atoms) != 1 or len(geometry.guest_atoms) != 1:
            errmsg = (
                "host_atoms and guest_atoms must only include a single index "
                f"each, got {len(geometry.host_atoms)} and "
                f"{len(geometry.guest_atoms)} respectively."
            )
            raise ValueError(errmsg)
        super()._verify_geometry(geometry)


class BaseRadiallySymmetricRestraintForce(BaseHostGuestRestraints):
    """
    A base class for all radially symmetic Forces acting between
    two sets of atoms.

    Must be subclassed.
    """
    def _verify_inputs(self) -> None:
        if not isinstance(self.settings, DistanceRestraintSettings):
            errmsg = f"Incorrect settings type {self.settings} passed through"
            raise ValueError(errmsg)

    def _verify_geometry(self, geometry: DistanceRestraintGeometry):
        if not isinstance(geometry, DistanceRestraintGeometry):
            errmsg = f"Incorrect geometry class type {geometry} passed through"
            raise ValueError(errmsg)

    def add_force(
        self,
        thermodynamic_state: ThermodynamicState,
        geometry: DistanceRestraintGeometry,
        controlling_parameter_name: str = "lambda_restraints",
    ) -> None:
        """
        Method for in-place adding the Force to the System of the
        given ThermodynamicState.

        Parameters
        ----------
        thermodymamic_state : ThermodynamicState
          The ThermodynamicState with a System to inplace modify with the
          new force.
        geometry : BaseRestraintGeometry
          A geometry object defining the restraint parameters.
        controlling_parameter_name : str
          The name of the controlling parameter for the Force.
        """
        self._verify_geometry(geometry)
        force = self._get_force(geometry, controlling_parameter_name)
        force.setUsesPeriodicBoundaryConditions(
            thermodynamic_state.is_periodic
        )
        # Note .system is a call to get_system() so it's returning a copy
        system = thermodynamic_state.system
        add_force_in_separate_group(system, force)
        thermodynamic_state.system = system

    def get_standard_state_correction(
        self,
        thermodynamic_state: ThermodynamicState,
        geometry: DistanceRestraintGeometry,
    ) -> unit.Quantity:
        """
        Get the standard state correction for the Force when
        applied to the input ThermodynamicState.

        Parameters
        ----------
        thermodymamic_state : ThermodynamicState
          The ThermodynamicState with a System to inplace modify with the
          new force.
        geometry : BaseRestraintGeometry
          A geometry object defining the restraint parameters.

        Returns
        -------
        correction : unit.Quantity
          The standard state correction free energy in units compatible
          with kilojoule per mole.
        """
        self._verify_geometry(geometry)
        force = self._get_force(geometry)
        corr = force.compute_standard_state_correction(
            thermodynamic_state, volume="system"
        )
        dg = corr * thermodynamic_state.kT
        return from_openmm(dg).to('kilojoule_per_mole')

    def _get_force(
        self,
        geometry: DistanceRestraintGeometry,
        controlling_parameter_name: str
    ):
        raise NotImplementedError("only implemented in child classes")


class HarmonicBondRestraint(
    BaseRadiallySymmetricRestraintForce, SingleBondMixin
):
    """
    A class to add a harmonic restraint between two atoms
    in an OpenMM system.

    The restraint is defined as a
    :class:`openmmtools.forces.HarmonicRestraintBondForce`.

    Notes
    -----
    * Settings must contain a ``spring_constant`` for the
      Force in units compatible with kilojoule/mole/nm**2.
    """
    def _get_force(
        self,
        geometry: DistanceRestraintGeometry,
        controlling_parameter_name: str,
    ) -> openmm.Force:
        """
        Get the HarmonicRestraintBondForce given an input geometry.

        Parameters
        ----------
        geometry : DistanceRestraintGeometry
          A geometry class that defines how the Force is applied.
        controlling_parameter_name : str
          The name of the controlling parameter for the Force.

        Returns
        -------
        HarmonicRestraintBondForce
          An OpenMM Force that applies a harmonic restraint between
          two atoms.
        """
        spring_constant = to_openmm(
            self.settings.spring_constant
        ).value_in_unit_system(omm_unit.md_unit_system)
        return HarmonicRestraintBondForce(
            spring_constant=spring_constant,
            restrained_atom_index1=geometry.host_atoms[0],
            restrained_atom_index2=geometry.guest_atoms[0],
            controlling_parameter_name=controlling_parameter_name,
        )


class FlatBottomBondRestraint(
    BaseRadiallySymmetricRestraintForce, SingleBondMixin
):
    """
    A class to add a flat bottom restraint between two atoms
    in an OpenMM system.

    The restraint is defined as a
    :class:`openmmtools.forces.FlatBottomRestraintBondForce`.

    Notes
    -----
    * Settings must contain a ``spring_constant`` for the
      Force in units compatible with kilojoule/mole/nm**2.
    """
    def _get_force(
        self,
        geometry: DistanceRestraintGeometry,
        controlling_parameter_name: str,
    ) -> openmm.Force:
        """
        Get the FlatBottomRestraintBondForce given an input geometry.

        Parameters
        ----------
        geometry : DistanceRestraintGeometry
          A geometry class that defines how the Force is applied.
        controlling_parameter_name : str
          The name of the controlling parameter for the Force.

        Returns
        -------
        FlatBottomRestraintBondForce
          An OpenMM Force that applies a flat bottom restraint between
          two atoms.
        """
        spring_constant = to_openmm(
            self.settings.spring_constant
        ).value_in_unit_system(omm_unit.md_unit_system)
        well_radius = to_openmm(
            geometry.well_radius
        ).value_in_unit_system(omm_unit.md_unit_system)
        return FlatBottomRestraintBondForce(
            spring_constant=spring_constant,
            well_radius=well_radius,
            restrained_atom_index1=geometry.host_atoms[0],
            restrained_atom_index2=geometry.guest_atoms[0],
            controlling_parameter_name=controlling_parameter_name,
        )


class CentroidHarmonicRestraint(BaseRadiallySymmetricRestraintForce):
    """
    A class to add a harmonic restraint between the centroid of
    two sets of atoms in an OpenMM system.

    The restraint is defined as a
    :class:`openmmtools.forces.HarmonicRestraintForce`.

    Notes
    -----
    * Settings must contain a ``spring_constant`` for the
      Force in units compatible with kilojoule/mole/nm**2.
    """
    def _get_force(
        self,
        geometry: DistanceRestraintGeometry,
        controlling_parameter_name: str,
    ) -> openmm.Force:
        """
        Get the HarmonicRestraintForce given an input geometry.

        Parameters
        ----------
        geometry : DistanceRestraintGeometry
          A geometry class that defines how the Force is applied.
        controlling_parameter_name : str
          The name of the controlling parameter for the Force.

        Returns
        -------
        HarmonicRestraintForce
          An OpenMM Force that applies a harmonic restraint between
          the centroid of two sets of atoms.
        """
        spring_constant = to_openmm(
            self.settings.spring_constant
        ).value_in_unit_system(omm_unit.md_unit_system)
        return HarmonicRestraintForce(
            spring_constant=spring_constant,
            restrained_atom_index1=geometry.host_atoms,
            restrained_atom_index2=geometry.guest_atoms,
            controlling_parameter_name=controlling_parameter_name,
        )


class CentroidFlatBottomRestraint(BaseRadiallySymmetricRestraintForce):
    """
    A class to add a flat bottom restraint between the centroid
    of two sets of atoms in an OpenMM system.

    The restraint is defined as a
    :class:`openmmtools.forces.FlatBottomRestraintForce`.

    Notes
    -----
    * Settings must contain a ``spring_constant`` for the
      Force in units compatible with kilojoule/mole/nm**2.
    """
    def _get_force(
        self,
        geometry: DistanceRestraintGeometry,
        controlling_parameter_name: str,
    ) -> openmm.Force:
        """
        Get the FlatBottomRestraintForce given an input geometry.

        Parameters
        ----------
        geometry : DistanceRestraintGeometry
          A geometry class that defines how the Force is applied.
        controlling_parameter_name : str
          The name of the controlling parameter for the Force.

        Returns
        -------
        FlatBottomRestraintForce
          An OpenMM Force that applies a flat bottom restraint between
          the centroid of two sets of atoms.
        """
        spring_constant = to_openmm(
            self.settings.spring_constant
        ).value_in_unit_system(omm_unit.md_unit_system)
        well_radius = to_openmm(
            geometry.well_radius
        ).value_in_unit_system(omm_unit.md_unit_system)
        return FlatBottomRestraintForce(
            spring_constant=spring_constant,
            well_radius=well_radius,
            restrained_atom_index1=geometry.host_atoms,
            restrained_atom_index2=geometry.guest_atoms,
            controlling_parameter_name=controlling_parameter_name,
        )


class BoreschRestraint(BaseHostGuestRestraints):
    """
    A class to add a Boresch-like restraint between six atoms,

    The restraint is defined as a
    :class:`openmmtools.forces.CustomCompoundForce` with the
    following energy function:

        lambda_control_parameter * E;
        E = (K_r/2)*(distance(p3,p4) - r_aA0)^2
        + (K_thetaA/2)*(angle(p2,p3,p4)-theta_A0)^2
        + (K_thetaB/2)*(angle(p3,p4,p5)-theta_B0)^2
        + (K_phiA/2)*dphi_A^2 + (K_phiB/2)*dphi_B^2
        + (K_phiC/2)*dphi_C^2;
        dphi_A = dA - floor(dA/(2.0*pi)+0.5)*(2.0*pi);
        dA = dihedral(p1,p2,p3,p4) - phi_A0;
        dphi_B = dB - floor(dB/(2.0*pi)+0.5)*(2.0*pi);
        dB = dihedral(p2,p3,p4,p5) - phi_B0;
        dphi_C = dC - floor(dC/(2.0*pi)+0.5)*(2.0*pi);
        dC = dihedral(p3,p4,p5,p6) - phi_C0;

    Where p1, p2, p3, p4, p5, p6 represent host atoms 2, 1, 0,
    and guest atoms 0, 1, 2 respectively.

    ``lambda_control_parameter`` is a control parameter for
    scaling the Force.

    ``K_r`` is defined as the bond spring constant between
    p3 and p4 and must be provided in the settings in units
    compatible with kilojoule / mole.

    ``r_aA0`` is the equilibrium distance of the bond between
    p3 and p4. This must be provided by the Geometry class in
    units compatiblle with nanometer.

    ``K_thetaA`` and ``K_thetaB`` are the spring constants for the angles
    formed by (p2, p3, p4) and (p3, p4, p5). They must be provided in the
    settings in units compatible with kilojoule / mole / radians**2.

    ``theta_A0`` and ``theta_B0`` are the equilibrium values for angles
    (p2, p3, p4) and (p3, p4, p5). They must be provided by the
    Geometry class in units compatible with radians.

<<<<<<< HEAD
    ``K_phi_A0``, ``K_phi_B0``, and ``K_phi_C0`` are the equilibrium force
    constants for the dihedrals formed by (p1, p2, p3, p4), (p2, p3, p4, p5),
    and (p3, p4, p5, p6). They must be provided in the settings in units
=======
    ``K_phiA``, ``K_phiB``, and ``K_phiC`` are the equilibrium force constants
    for the dihedrals formed by (p1, p2, p3, p4), (p2, p3, p4, p5), and
    (p3, p4, p5, p6). They must be provided in the settings in units
>>>>>>> 221cfc85
    compatible with kilojoule / mole / radians ** 2.

    ``phi_A0``, ``phi_B0``, and ``phi_C0`` are the equilibrium values
    for the dihedrals formed by (p1, p2, p3, p4), (p2, p3, p4, p5), and
    (p3, p4, p5, p6). They must be provided in the Geometry class in
    units compatible with radians.


    Notes
    -----
    * Settings must define the ``K_r`` (d)
    """
    def _verify_inputs(self) -> None:
        """
        Method for validating that the geometry object is correct.
        """
        if not isinstance(self.settings, BoreschRestraintSettings):
            errmsg = f"Incorrect settings type {self.settings} passed through"
            raise ValueError(errmsg)

    def _verify_geometry(self, geometry: BoreschRestraintGeometry):
        """
        Method for validating that the geometry object is correct.
        """
        if not isinstance(geometry, BoreschRestraintGeometry):
            errmsg = f"Incorrect geometry class type {geometry} passed through"
            raise ValueError(errmsg)

    def add_force(
        self,
        thermodynamic_state: ThermodynamicState,
        geometry: BoreschRestraintGeometry,
        controlling_parameter_name: str,
    ) -> None:
        """
        Method for in-place adding the Boresch CustomCompoundForce
        to the System of the given ThermodynamicState.

        Parameters
        ----------
        thermodymamic_state : ThermodynamicState
          The ThermodynamicState with a System to inplace modify with the
          new force.
        geometry : BaseRestraintGeometry
          A geometry object defining the restraint parameters.
        controlling_parameter_name : str
          The name of the controlling parameter for the Force.
        """
        self._verify_geometry(geometry)
        force = self._get_force(
            geometry,
            controlling_parameter_name,
        )
        force.setUsesPeriodicBoundaryConditions(
            thermodynamic_state.is_periodic
        )
        # Note .system is a call to get_system() so it's returning a copy
        system = thermodynamic_state.system
        add_force_in_separate_group(system, force)
        thermodynamic_state.system = system

    def _get_force(
        self,
        geometry: BoreschRestraintGeometry,
        controlling_parameter_name: str
    ) -> openmm.CustomCompoundBondForce:
        """
        Get the CustomCompoundForce with a Boresch-like energy function
        given an input geometry.

        Parameters
        ----------
        geometry : DistanceRestraintGeometry
          A geometry class that defines how the Force is applied.
        controlling_parameter_name : str
          The name of the controlling parameter for the Force.

        Returns
        -------
        CustomCompoundForce
          An OpenMM CustomCompoundForce that applies a Boresch-like
          restraint between 6 atoms.
        """
        efunc = get_boresch_energy_function(controlling_parameter_name)

        force = get_custom_compound_bond_force(
            energy_function=efunc, n_particles=6,
        )

        param_values = []

        parameter_dict = {
            'K_r': self.settings.K_r,
            'r_aA0': geometry.r_aA0,
            'K_thetaA': self.settings.K_thetaA,
            'theta_A0': geometry.theta_A0,
            'K_thetaB': self.settings.K_thetaB,
            'theta_B0': geometry.theta_B0,
            'K_phiA': self.settings.K_phiA,
            'phi_A0': geometry.phi_A0,
            'K_phiB': self.settings.K_phiB,
            'phi_B0': geometry.phi_B0,
            'K_phiC': self.settings.K_phiC,
            'phi_C0': geometry.phi_C0,
        }
        for key, val in parameter_dict.items():
            param_values.append(
                to_openmm(val).value_in_unit_system(omm_unit.md_unit_system)
            )
            force.addPerBondParameter(key)

        force.addGlobalParameter(controlling_parameter_name, 1.0)
        atoms = [
            geometry.host_atoms[2],
            geometry.host_atoms[1],
            geometry.host_atoms[0],
            geometry.guest_atoms[0],
            geometry.guest_atoms[1],
            geometry.guest_atoms[2],
        ]
        force.addBond(atoms, param_values)
        return force

    def get_standard_state_correction(
        self,
        thermodynamic_state: ThermodynamicState,
        geometry: BoreschRestraintGeometry
    ) -> unit.Quantity:
        """
        Get the standard state correction for the Boresch-like
        restraint when applied to the input ThermodynamicState.

        The correction is calculated using the analytical method
        as defined by Boresch et al. [1]

        Parameters
        ----------
        thermodymamic_state : ThermodynamicState
          The ThermodynamicState with a System to inplace modify with the
          new force.
        geometry : BaseRestraintGeometry
          A geometry object defining the restraint parameters.

        Returns
        -------
        correction : unit.Quantity
          The standard state correction free energy in units compatible
          with kilojoule per mole.

        References
        ----------
        [1] Boresch S, Tettinger F, Leitgeb M, Karplus M. J Phys Chem B. 107:9535, 2003.
            http://dx.doi.org/10.1021/jp0217839
        """
        self._verify_geometry(geometry)

        StandardV = 1.66053928 * unit.nanometer**3
        kt = from_openmm(thermodynamic_state.kT)

        # distances
        r_aA0 = geometry.r_aA0.to('nm')
        sin_thetaA0 = np.sin(geometry.theta_A0.to('radians'))
        sin_thetaB0 = np.sin(geometry.theta_B0.to('radians'))

        # restraint energies
        K_r = self.settings.K_r.to('kilojoule_per_mole / nm ** 2')
        K_thetaA = self.settings.K_thetaA.to('kilojoule_per_mole / radians ** 2')
        K_thetaB = self.settings.K_thetaB.to('kilojoule_per_mole / radians ** 2')
        K_phiA = self.settings.K_phiA.to('kilojoule_per_mole / radians ** 2')
        K_phiB = self.settings.K_phiB.to('kilojoule_per_mole / radians ** 2')
        K_phiC = self.settings.K_phiC.to('kilojoule_per_mole / radians ** 2')

        numerator1 = 8.0 * (np.pi**2) * StandardV
        denum1 = (r_aA0**2) * sin_thetaA0 * sin_thetaB0
        numerator2 = np.sqrt(
            K_r * K_thetaA * K_thetaB * K_phiA * K_phiB * K_phiC
        )
        denum2 = (2.0 * np.pi * kt)**3

        dG = -kt * np.log((numerator1/denum1) * (numerator2/denum2))

        return dG<|MERGE_RESOLUTION|>--- conflicted
+++ resolved
@@ -519,15 +519,9 @@
     (p2, p3, p4) and (p3, p4, p5). They must be provided by the
     Geometry class in units compatible with radians.
 
-<<<<<<< HEAD
-    ``K_phi_A0``, ``K_phi_B0``, and ``K_phi_C0`` are the equilibrium force
-    constants for the dihedrals formed by (p1, p2, p3, p4), (p2, p3, p4, p5),
-    and (p3, p4, p5, p6). They must be provided in the settings in units
-=======
     ``K_phiA``, ``K_phiB``, and ``K_phiC`` are the equilibrium force constants
     for the dihedrals formed by (p1, p2, p3, p4), (p2, p3, p4, p5), and
     (p3, p4, p5, p6). They must be provided in the settings in units
->>>>>>> 221cfc85
     compatible with kilojoule / mole / radians ** 2.
 
     ``phi_A0``, ``phi_B0``, and ``phi_C0`` are the equilibrium values
