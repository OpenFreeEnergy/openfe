# This code is part of OpenFE and is licensed under the MIT license.
# For details, see https://github.com/OpenFreeEnergy/openfe
"""
Search methods for generating Geometry objects

TODO
----
* Add relevant duecredit entries.
"""
from typing import Union, Optional
from itertools import combinations, groupby
import numpy as np
import numpy.typing as npt
from scipy.stats import circvar
import warnings

from openff.toolkit import Molecule as OFFMol
from openff.units import unit
import networkx as nx
from rdkit import Chem
import MDAnalysis as mda
from MDAnalysis.analysis.base import AnalysisBase
from MDAnalysis.analysis.rms import RMSF
from MDAnalysis.analysis.dssp import DSSP
from MDAnalysis.lib.distances import (
    minimize_vectors,
    capped_distance,
    distance_array,
)
from MDAnalysis.transformations.nojump import NoJump
# from openfe_analysis.transformations import NoJump

from openfe_analysis.transformations import Aligner


DEFAULT_ANGLE_FRC_CONSTANT = 83.68 * unit.kilojoule_per_mole / unit.radians**2


def _get_mda_selection(
    universe: Union[mda.Universe, mda.AtomGroup],
    atom_list: Optional[list[int]] = None,
    selection: Optional[str] = None,
) -> mda.AtomGroup:
    """
    Return an AtomGroup based on either a list of atom indices or an
    mdanalysis string selection.

    Parameters
    ----------
    universe : Union[mda.Universe, mda.AtomGroup]
      The MDAnalysis Universe or AtomGroup to get the AtomGroup from.
    atom_list : Optional[list[int]]
      A list of atom indices.
    selection : Optional[str]
      An MDAnalysis selection string.

    Returns
    -------
    ag : mda.AtomGroup
      An atom group selected from the inputs.

    Raises
    ------
    ValueError
      If both ``atom_list`` and ``selection`` are ``None``
      or are defined.
    """
    if atom_list is None:
        if selection is None:
            raise ValueError(
                "one of either the atom lists or selections must be defined"
            )

        ag = universe.select_atoms(selection)
    else:
        if selection is not None:
            raise ValueError(
                "both atom_list and selection cannot be defined together"
            )
        ag = universe.atoms[atom_list]
    return ag


def get_aromatic_rings(rdmol: Chem.Mol) -> list[tuple[int, ...]]:
    """
    Get a list of tuples with the indices for each ring in an rdkit Molecule.

    Parameters
    ----------
    rdmol : Chem.Mol
      RDKit Molecule

    Returns
    -------
    list[tuple[int]]
      List of tuples for each ring.
    """

    ringinfo = rdmol.GetRingInfo()
    arom_idxs = get_aromatic_atom_idxs(rdmol)

    aromatic_rings = []

    # Add to the aromatic_rings list if all the atoms in a ring are aromatic
    for ring in ringinfo.AtomRings():
        if all(a in arom_idxs for a in ring):
            aromatic_rings.append(set(ring))

    # Reduce the ring list by merging any rings that have colliding atoms
    for x, y in combinations(aromatic_rings, 2):
        if not x.isdisjoint(y):
            x.update(y)
            aromatic_rings.remove(y)

    return aromatic_rings


def get_aromatic_atom_idxs(rdmol: Chem.Mol) -> list[int]:
    """
    Helper method to get aromatic atoms idxs
    in a RDKit Molecule

    Parameters
    ----------
    rdmol : Chem.Mol
      RDKit Molecule

    Returns
    -------
    list[int]
      A list of the aromatic atom idxs
    """
    idxs = [at.GetIdx() for at in rdmol.GetAtoms() if at.GetIsAromatic()]
    return idxs


def get_heavy_atom_idxs(rdmol: Chem.Mol) -> list[int]:
    """
    Get idxs of heavy atoms in an RDKit Molecule

    Parameters
    ----------
    rmdol : Chem.Mol

    Returns
    -------
    list[int]
      A list of heavy atom idxs
    """
    idxs = [at.GetIdx() for at in rdmol.GetAtoms() if at.GetAtomicNum() > 1]
    return idxs


def get_central_atom_idx(rdmol: Chem.Mol) -> int:
    """
    Get the central atom in an rdkit Molecule.

    Parameters
    ----------
    rdmol : Chem.Mol
      RDKit Molcule to query

    Returns
    -------
    int
      Index of central atom in Molecule

    Note
    ----
    If there are equal likelihood centers, will return
    the first entry.
    """
    # TODO: switch to a manual conversion to avoid an OpenFF dependency
    offmol = OFFMol(rdmol, allow_undefined_stereo=True)
    nx_mol = offmol.to_networkx()

    if not nx.is_weakly_connected(nx_mol.to_directed()):
        errmsg = "A disconnected molecule was passed, cannot find the center"
        raise ValueError(errmsg)

    # Get a list of all shortest paths
    shortest_paths = [
        path
        for node_paths in nx.shortest_path(nx_mol).values()
        for path in node_paths.values()
    ]

    # Get the longest of these paths (returns first instance)
    longest_path = max(shortest_paths, key=len)

    # Return the index of the central atom
    return longest_path[len(longest_path) // 2]


def is_collinear(
    positions: npt.ArrayLike,
    atoms: list[int],
    dimensions=None,
    threshold=0.9
):
    """
    Check whether any sequential vectors in a sequence of atoms are collinear.

    Approach: for each sequential set of 3 atoms (defined as A, B, and C),
    calculates the nomralized inner product (i.e. cos^-1(angle)) between
    vectors AB adn BC. If the absolute value  of this inner product is
    close to 1 (i.e. an angle of 0 radians), then the three atoms are
    considered as colinear. You can use ``threshold`` to define how close
    to 1 is considered "flat".

    Parameters
    ----------
    positions : npt.ArrayLike
      System positions.
    atoms : list[int]
      The indices of the atoms to test.
    dimensions : Optional[npt.NDArray]
      The dimensions of the system to minimize vectors.
    threshold : float
      Atoms are not collinear if their sequential vector separation dot
      products are less than ``threshold``. Default 0.9.

    Returns
    -------
    result : bool
        Returns True if any sequential pair of vectors is collinear;
        False otherwise.

    Notes
    -----
    Originally from Yank.
    """
    if len(atoms) < 3:
        raise ValueError("Too few atoms passed for co-linearity test")
    if len(positions) < len(atoms) or len(positions) < max(atoms) + 1:
        errmsg = "atoms indices do not match the positions array passed"
        raise ValueError(errmsg)
    if not all(isinstance(x, int) for x in atoms):
        errmsg = "atoms is not a list of index integers"
        raise ValueError(errmsg)

    result = False
    for i in range(len(atoms) - 2):
        v1 = positions[atoms[i + 1], :] - positions[atoms[i], :]
        v2 = positions[atoms[i + 2], :] - positions[atoms[i + 1], :]
        if dimensions is not None:
            v1 = minimize_vectors(v1, box=dimensions)
            v2 = minimize_vectors(v2, box=dimensions)

        normalized_inner_product = np.dot(v1, v2) / np.sqrt(
            np.dot(v1, v1) * np.dot(v2, v2)
        )
        result = result or (np.abs(normalized_inner_product) > threshold)
    return result


def _wrap_angle(angle: unit.Quantity) -> unit.Quantity:
    """
    Wrap an angle to -pi to pi radians.

    Parameters
    ----------
    angle : unit.Quantity
      An angle in radians compatible units.

    Returns
    -------
    unit.Quantity
      The angle in units of radians wrapped.

    Notes
    -----
    Print automatically converts the angle to radians
    as it passes it through arctan2.
    """
    return np.arctan2(np.sin(angle), np.cos(angle))


def check_angle_not_flat(
    angle: unit.Quantity,
    force_constant: unit.Quantity = DEFAULT_ANGLE_FRC_CONSTANT,
    temperature: unit.Quantity = 298.15 * unit.kelvin,
) -> bool:
    """
    Check whether the chosen angle is less than 10 kT from 0 or pi radians

    Parameters
    ----------
    angle : unit.Quantity
      The angle to check in units compatible with radians.
    force_constant : unit.Quantity
      Force constant of the angle in units compatible with
      kilojoule_per_mole / radians ** 2.
    temperature : unit.Quantity
      The system temperature in units compatible with Kelvin.

    Returns
    -------
    bool
      False if the angle is less than 10 kT from 0 or pi radians

    Note
    ----
    We assume the temperature to be 298.15 Kelvin.

    Acknowledgements
    ----------------
    This code was initially contributed by Vytautas Gapsys.
    """
    # Convert things
    angle_rads = _wrap_angle(angle)
    frc_const = force_constant.to("unit.kilojoule_per_mole / unit.radians**2")
    temp_kelvin = temperature.to("kelvin")
    RT = 8.31445985 * 0.001 * temp_kelvin

    # check if angle is <10kT from 0 or 180
    check1 = 0.5 * frc_const * np.power((angle_rads - 0.0), 2)
    check2 = 0.5 * frc_const * np.power((angle_rads - np.pi), 2)
    ang_check_1 = check1 / RT
    ang_check_2 = check2 / RT
    if ang_check_1.m < 10.0 or ang_check_2.m < 10.0:
        return False
    return True


def check_dihedral_bounds(
    dihedral: unit.Quantity,
    lower_cutoff: unit.Quantity = -2.618 * unit.radians,
    upper_cutoff: unit.Quantity = 2.618 * unit.radians,
) -> bool:
    """
    Check that a dihedral does not exceed the bounds set by
    lower_cutoff and upper_cutoff on a -pi to pi range.

    All angles and cutoffs are wrapped to -pi to pi before
    applying the check.

    Parameters
    ----------
    dihedral : unit.Quantity
      Dihedral in units compatible with radians.
    lower_cutoff : unit.Quantity
      Dihedral lower cutoff in units compatible with radians.
    upper_cutoff : unit.Quantity
      Dihedral upper cutoff in units compatible with radians.

    Returns
    -------
    bool
      ``True`` if the dihedral is within the upper and lower
      cutoff bounds.
    """
    dihed = _wrap_angle(dihedral)
    lower = _wrap_angle(lower_cutoff)
    upper = _wrap_angle(upper_cutoff)
    if (dihed < lower) or (dihed > upper):
        return False
    return True


def check_angular_variance(
    angles: unit.Quantity,
    upper_bound: unit.Quantity,
    lower_bound: unit.Quantity,
    width: unit.Quantity,
) -> bool:
    """
    Check that the variance of a list of ``angles`` does not exceed
    a given ``width``

    Parameters
    ----------
    angles : ArrayLike unit.Quantity
      An array of angles in units compatible with radians.
    upper_bound: unit.Quantity
      The upper bound in the angle range in radians compatible units.
    lower_bound: unit.Quantity
      The lower bound in the angle range in radians compatible units.
    width : unit.Quantity
      The width to check the variance against, in units compatible with
      radians.

    Returns
    -------
    bool
      ``True`` if the variance of the angles is less than the width.

    """
    # scipy circ methods already recasts internally so we shouldn't
    # need to wrap the angles
    variance = circvar(
        angles.to("radians").m,
        high=upper_bound.to("radians").m,
        low=lower_bound.to("radians").m,
    )
    return not (variance * unit.radians > width)


class CentroidDistanceSort(AnalysisBase):
    """
    Sort (from shortest to longest) an input AtomGroup
    based on their distance from the center of geometry
    of another AtomGroup.

    Parameters
    ----------
    sortable_atoms : MDAnalysis.AtomGroup
      AtomGroup to sort based on distance to center of geometry of
      ``reference_atoms``.
    reference_atoms : MDAnalysis.AtomGroup
      AtomGroup who's center of geometry will be used to distance sort
      ``sortable_atoms`` with.

    Attributes
    ----------
    results.distances : np.array
      A numpy array of the distances from the centroid of
      ``reference_atoms`` for each frame.
    results.sorted_atomgroup : MDAnalysis.AtomGroup
      A copy of ``sortable_atoms`` where the atoms are sorted by
      their distance from the centroid of ``reference_atoms``.
    """
    _analysis_algorithm_is_parallelizable = False

    def __init__(
        self,
        sortable_atoms,
        reference_atoms,
        **kwargs,
    ):
        super().__init__(sortable_atoms.universe.trajectory, **kwargs)

        def get_atomgroup(ag):
            """
            We need this in case someone passes an Atom not an AG
            """
            if ag._is_group:
                return ag
            return mda.AtomGroup([ag])

        self.sortable_ag = get_atomgroup(sortable_atoms)
        self.reference_ag = get_atomgroup(reference_atoms)

    def _prepare(self):
        self.results.distances = np.zeros(
            (self.n_frames, len(self.sortable_ag))
        )

    def _single_frame(self):
        self.results.distances[self._frame_index] = distance_array(
            self.reference_ag.center_of_geometry(),
            self.sortable_ag.atoms.positions,
            box=self.reference_ag.dimensions,
        )

    def _conclude(self):
        idxs = np.argsort(np.mean(self.results.distances, axis=0))
        self.results.sorted_atomgroup = self.sortable_ag.atoms[idxs]


class FindHostAtoms(AnalysisBase):
    """
    Class filter host atoms based on their distance
    from a set of guest atoms.

    Parameters
    ----------
    host_atoms : MDAnalysis.AtomGroup
      Initial selection of host atoms to filter from.
    guest_atoms : MDANalysis.AtomGroup
      Selection of guest atoms to search around.
    min_search_distance: unit.Quantity
      Minimum distance to filter atoms within.
    max_search_distance: unit.Quantity
      Maximum distance to filter atoms within.

    Attributes
    ----------
    results.host_idxs : np.ndarray
      A NumPy array of host indices in the Universe.
    """
    _analysis_algorithm_is_parallelizable = False

    def __init__(
        self,
        host_atoms,
        guest_atoms,
        min_search_distance,
        max_search_distance,
        **kwargs,
    ):
        super().__init__(host_atoms.universe.trajectory, **kwargs)

        def get_atomgroup(ag):
            if ag._is_group:
                return ag
            return mda.AtomGroup([ag])

        self.host_ag = get_atomgroup(host_atoms)
        self.guest_ag = get_atomgroup(guest_atoms)
        self.min_cutoff = min_search_distance.to("angstrom").m
        self.max_cutoff = max_search_distance.to("angstrom").m

    def _prepare(self):
        self.results.host_idxs = set(self.host_ag.atoms.ix)

    def _single_frame(self):
        pairs = capped_distance(
            reference=self.guest_ag.positions,
            configuration=self.host_ag.positions,
            max_cutoff=self.max_cutoff,
            min_cutoff=self.min_cutoff,
            box=self.guest_ag.universe.dimensions,
            return_distances=False,
        )

        host_idxs = set(self.host_ag.atoms[p].ix for p in pairs[:, 1])

        # We do an intersection as we go along to prune atoms that don't pass
        # the distance selection criteria
        self.results.host_idxs = self.results.host_idxs.intersection(
            host_idxs
        )

    def _conclude(self):
        self.results.host_idxs = np.array(list(self.results.host_idxs))


def get_local_rmsf(atomgroup: mda.AtomGroup) -> unit.Quantity:
    """
    Get the RMSF of an AtomGroup when aligned upon itself.

    Parameters
    ----------
    atomgroup : MDAnalysis.AtomGroup

    Return
    ------
    rmsf
      ArrayQuantity of RMSF values.
    """
    # The no trajectory case
    if len(atomgroup.universe.trajectory) < 2:
        return np.zeros(atomgroup.n_atoms) * unit.angstrom

    # First let's copy our Universe
    copy_u = atomgroup.universe.copy()
    copy_u.trajectory[0]
    ag = copy_u.atoms[atomgroup.atoms.ix]

<<<<<<< HEAD
    nojump = NoJump(ag)
=======
    # Reset the trajectory index, otherwise we'll get in trouble with nojump
    copy_u.trajectory[0]

    nojump = NoJump()
>>>>>>> 221cfc85
    align = Aligner(ag)
    copy_u.trajectory.add_transformations(nojump, align)

    rmsf = RMSF(ag)
    rmsf.run()
    return rmsf.results.rmsf * unit.angstrom


def _atomgroup_has_bonds(
    atomgroup: Union[mda.AtomGroup, mda.Universe]
) -> bool:
    """
    Check if all residues in an AtomGroup or Univese has bonds.

    Parameters
    ----------
    atomgroup : Union[mda.Atomgroup, mda.Universe]
      Either an MDAnalysis AtomGroup or Universe to check for bonds.

    Returns
    -------
    bool
      True if all residues contain at least one bond, False otherwise.
    """
    if not hasattr(atomgroup, 'bonds'):
        return False

    if not all(len(r.atoms.bonds) > 0 for r in atomgroup.residues):
        return False

    return True


def stable_secondary_structure_selection(
    atomgroup: mda.AtomGroup,
    trim_chain_start: int = 10,
    trim_chain_end: int = 10,
    min_structure_size: int = 6,
    trim_structure_ends: int = 2,
) -> mda.AtomGroup:
    """
    Select all atoms in a given AtomGroup which belong to residues with a
    stable secondary structure as defined by Baumann et al.[1]

    The selection algorithm works in the following manner:
      1. Protein residues are selected from the ``atomgroup``.
      2. If there are fewer than 30 protein residues, raise an error.
      3. Split the protein residues by fragment, guessing bonds if necessary.
      4. Discard the first ``trim_chain_start`` and the last
         ``trim_chain_end`` residues per fragment.
      5. Run DSSP using the last trajectory frame on the remaining
         fragment residues.
      6. Extract all contiguous structure units that are longer than
         ``min_structure_size``, removing ``trim_structure_ends``
         residues from each end of the structure.
      7. For all extract structures, if there are more beta-sheet
         residues than there are alpha-helix residues, then allow
         residues to be selected from either structure type. If not,
         then only allow alpha-helix residues.
      8. Select all atoms in the ``atomgroup`` that belong to residues
         from extracted structure units of the selected structure type.

    Parameters
    ----------
    atomgroup : mda.AtomgGroup
      The AtomGroup to select atoms from.
    trim_chain_start: int
      The number of residues to trim from the start of each
      protein chain. Default 10.
    trim_chain_end : int
      The number of residues to trim from the end of each
      protein chain. Default 10.
    min_structure_size : int
      The minimum number of residues needed in a given
      secondary structure unit to be considered stable. Default 8.
    trim_structure_ends : int
      The number of residues to trim from the end of each
      secondary structure units. Default 3.

    Returns
    -------
    AtomGroup : mda.AtomGroup
      An AtomGroup containing all the atoms from the input AtomGroup
      which belong to stable secondary structure residues.

    Raises
    ------
    UserWarning
      If there are no bonds for the protein atoms in the input
      host residue. In this case, the bonds will be guessed
      using a simple distance metric.

    Notes
    -----
    * This selection algorithm assumes contiguous & ordered residues.
    * We recommend always trimming at least one residue at the ends of
      each chain using ``trim_chain_start`` and ``trim_chain_end`` to
      avoid issues with capping residues.
    * DSSP assignement is done on the final frame of the trajectory.

    References
    ----------
    [1] Baumann, Hannah M., et al. "Broadening the scope of binding free energy
        calculations using a Separated Topologies approach." (2023).
    """
    # First let's copy our Universe so we don't overwrite its current state
    copy_u = atomgroup.universe.copy()

    # Create an AtomGroup that contains all the protein residues in the
    # input Universe - we will filter by what matches in the atomgroup later
    copy_protein_ag = copy_u.select_atoms('protein').atoms

    # We need to split by fragments to account for multiple chains
    # To do this, we need bonds!
    if not _atomgroup_has_bonds(copy_protein_ag):
<<<<<<< HEAD
        wmsg = "No bonds found in input Universe, will attempt to guess them."
=======
        wmsg = "No bonds found in input Universe, will attept to guess them."
>>>>>>> 221cfc85
        warnings.warn(wmsg)
        copy_protein_ag.guess_bonds()

    structures = []  # container for all contiguous secondary structure units
    # Counter for each residue type found
    structure_residue_counts = {'H': 0, 'E': 0, '-': 0}
    # THe minimum length any chain must have
    min_chain_length = trim_chain_start + trim_chain_end + min_structure_size

    # Loop over each continually bonded section (i.e. chain) of the protein
    for frag in copy_protein_ag.fragments:
        # If this fragment is too small, skip processing it
        if len(frag.residues) < min_chain_length:
            continue

        # Trim the chain ends
        chain = frag.residues[trim_chain_start:-trim_chain_end].atoms

        try:
            # Run on the last frame
            # TODO: maybe filter out any residue that changes secondary
            # structure during the trajectory
            dssp = DSSP(chain).run(start=-1)
        except ValueError:
            # DSSP may fail if it doesn't recognise the system's atom names
            # or non-canonical residues are included, in this case just skip
            continue

        # Tag each residue structure by its resindex
        dssp_results = [
            (structure, resid) for structure, resid in
            zip(dssp.results.dssp[0], chain.residues.resindices)
        ]

        # Group by contiguous secondary structure
        for _, group_iter in groupby(dssp_results, lambda x: x[0]):
            group = list(group_iter)
            if len(group) >= min_structure_size:
                structures.append(
                    group[trim_structure_ends:-trim_structure_ends]
                )
                num_residues = len(group) - (2 * trim_structure_ends)
                structure_residue_counts[group[0][0]] += num_residues

    # If we have fewer alpha-helix residues than beta-sheet residues
    # then we allow picking from beta-sheets too.
    allowed_structures = ['H']
    if structure_residue_counts['H'] < structure_residue_counts['E']:
        allowed_structures.append('E')

    allowed_residxs = []
    for structure in structures:
        if structure[0][0] in allowed_structures:
            allowed_residxs.extend([residue[1] for residue in structure])

    # Resindexes are keyed at the Universe scale not AtomGroup
    allowed_atoms = atomgroup.universe.residues[allowed_residxs].atoms

    # Pick up all the atoms that intersect the initial selection and
    # those allowed.
    return atomgroup.intersection(allowed_atoms)


def protein_chain_selection(
    atomgroup: mda.AtomGroup,
    trim_chain_start: int = 10,
    trim_chain_end: int = 10,
) -> mda.AtomGroup:
    """
    Return a sub-selection of the input AtomGroup which belongs to protein
    chains trimmed by ``trim_chain_start`` and ``trim_chain_end``.

    Protein chains are defined as any continuously bonded part of system with
    at least 30 residues which match the ``protein`` selection of MDAnalysis.

    Parameters
    ----------
    atomgroup : mda.AtomgGroup
      The AtomGroup to select atoms from.
    trim_chain_start: int
      The number of residues to trim from the start of each
      protein chain. Default 10.
    trim_chain_end : int
      The number of residues to trim from the end of each
      protein chain. Default 10.

    Returns
    -------
    atomgroup : mda.AtomGroup
      An AtomGroup containing all the atoms from the input AtomGroup
      which belong to protein chains.
    """
    # First let's copy our Universe so we don't overwrite its current state
    copy_u = atomgroup.universe.copy()

    # Create an AtomGroup that contains all the protein residues in the
    # input Universe - we will filter by what matches in the atomgroup later
    copy_protein_ag = copy_u.select_atoms('protein').atoms

    # We need to split by fragments to account for multiple chains
    # To do this, we need bonds!
    if not _atomgroup_has_bonds(copy_protein_ag):
        wmsg = (
            "No bonds found in input Universe, will attept to guess them."
        )
        warnings.warn(wmsg)
        copy_protein_ag.guess_bonds()

    copy_chains_ags_list = []

    # Loop over each continually bonded section (i.e. chain) of the protein
    for frag in copy_protein_ag.fragments:
        # If this chain is less than 30 residues, it's probably a peptide
        if len(frag.residues) < 30:
            continue

        chain = frag.residues[trim_chain_start:-trim_chain_end].atoms
        copy_chains_ags_list.append(chain)

    # Create a single atomgroup from all chains
    copy_chains_ag = sum(copy_chains_ags_list)

    # Now get a list of all the chain atoms in the original Universe
    # Resindexes are keyed at the Universe scale not AtomGroup
    chain_atoms = atomgroup.universe.atoms[copy_chains_ag.atoms.ix]

    # Return all atoms at the intersection of the input atomgroup and
    # the chains atomgroup
    return atomgroup.intersection(chain_atoms)<|MERGE_RESOLUTION|>--- conflicted
+++ resolved
@@ -545,17 +545,12 @@
 
     # First let's copy our Universe
     copy_u = atomgroup.universe.copy()
-    copy_u.trajectory[0]
     ag = copy_u.atoms[atomgroup.atoms.ix]
 
-<<<<<<< HEAD
-    nojump = NoJump(ag)
-=======
     # Reset the trajectory index, otherwise we'll get in trouble with nojump
     copy_u.trajectory[0]
 
     nojump = NoJump()
->>>>>>> 221cfc85
     align = Aligner(ag)
     copy_u.trajectory.add_transformations(nojump, align)
 
@@ -671,11 +666,7 @@
     # We need to split by fragments to account for multiple chains
     # To do this, we need bonds!
     if not _atomgroup_has_bonds(copy_protein_ag):
-<<<<<<< HEAD
         wmsg = "No bonds found in input Universe, will attempt to guess them."
-=======
-        wmsg = "No bonds found in input Universe, will attept to guess them."
->>>>>>> 221cfc85
         warnings.warn(wmsg)
         copy_protein_ag.guess_bonds()
 
