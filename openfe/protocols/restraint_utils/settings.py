--- conflicted
+++ resolved
@@ -12,15 +12,8 @@
 
 from gufe.vendor.openff.models.types import FloatQuantity
 from pydantic.v1 import validator
-<<<<<<< HEAD
-from gufe.settings import (
-    SettingsBaseModel,
-)
+from gufe.settings import SettingsBaseModel
 from openff.units import unit
-
-=======
-from openff.units import unit
->>>>>>> 274fa25c
 
 class BaseRestraintSettings(SettingsBaseModel):
     """
