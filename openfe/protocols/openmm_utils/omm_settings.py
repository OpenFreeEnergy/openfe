--- conflicted
+++ resolved
@@ -74,7 +74,6 @@
 
 class OpenFFPartialChargeSettings(BasePartialChargeSettings):
     """
-<<<<<<< HEAD
     Settings for controlling partial charge assignment using the OpenFF tooling
     """
     partial_charge_method: Literal['am1bcc', 'am1bccelf10', 'nagl', 'espaloma'] = 'am1bcc'
@@ -148,9 +147,6 @@
 
     If ``None`` (default) and ``partial_charge_method`` is set to ``nagl``,
     the latest available production am1bcc charge model will be used.
-=======
-    Empty placeholder class, will implement OpenFF partial charge assignment.
->>>>>>> 9ebbcbe2
     """
 
 
