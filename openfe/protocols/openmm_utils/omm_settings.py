# This code is part of OpenFE and is licensed under the MIT license.
# For details, see https://github.com/OpenFreeEnergy/openfe
"""Equilibrium Free Energy Protocols input settings.

This module implements base settings necessary to run
free energy calculations using OpenMM +/- Tools, such
as :mod:`openfe.protocols.openmm_rfe.equil_rfe_methods.py`
and :mod`openfe.protocols.openmm_afe.equil_afe_methods.py`
"""
from __future__ import annotations

from typing import Optional, Literal
from openff.units import unit
from openff.models.types import FloatQuantity

from gufe.settings import (
    Settings,
    SettingsBaseModel,
    OpenMMSystemGeneratorFFSettings,
    ThermoSettings,
)


try:
    from pydantic.v1 import validator
except ImportError:
    from pydantic import validator  # type: ignore[assignment]


class BaseSolvationSettings(SettingsBaseModel):
    """
    Base class for SolvationSettings objects
    """
    class Config:
        arbitrary_types_allowed = True


class OpenMMSolvationSettings(BaseSolvationSettings):
    """Settings for controlling how a system is solvated using OpenMM tooling

    Note
    ----
    No solvation will happen if a SolventComponent is not passed.

    """
    solvent_model: Literal['tip3p', 'spce', 'tip4pew', 'tip5p'] = 'tip3p'
    """
    Force field water model to use.
    Allowed values are; `tip3p`, `spce`, `tip4pew`, and `tip5p`.
    """

    solvent_padding: FloatQuantity['nanometer'] = 1.2 * unit.nanometer
    """Minimum distance from any solute atoms to the solvent box edge."""

    @validator('solvent_padding')
    def is_positive_distance(cls, v):
        # these are time units, not simulation steps
        if not v.is_compatible_with(unit.nanometer):
            raise ValueError("solvent_padding must be in distance units "
                             "(i.e. nanometers)")
        if v < 0:
            errmsg = "solvent_padding must be a positive value"
            raise ValueError(errmsg)
        return v


class BasePartialChargeSettings(SettingsBaseModel):
    """
    Base class for partial charge assignment.
    """
    class Config:
        arbitrary_types_allowed = True


class OpenFFPartialChargeSettings(BasePartialChargeSettings):
    """
    Settings for controlling partial charge assignment using the OpenFF tooling
    """
    partial_charge_method: Literal['am1bcc', 'am1bccelf10', 'nagl', 'espaloma'] = 'am1bcc'
    """
    Selection of method for partial charge generation.

    Description of options
    ----------------------
    ``am1bcc``:
      Generate partial charges using the AM1-BCC approach, as detailed
      by Araz Jalkalian et al. J. Comp. Chem. 2000.
      AM1-BCC charges are either assigned using AmberTools (via SQM)
      if ``off_toolkit_backend`` is set to ``ambertools`, or
      using the OpenEye Toolkit (via Quacpac) if ``off_toolkit_backend``
      is set to ``openeye``. A maximum of one conformer is allowed.

    ``am1bccelf10``:
      Assign AM1-BCC partialk charges using the `ELF10 method
      <https://docs.eyesopen.com/toolkits/python/quacpactk/molchargetheory.html#elf-conformer-selection>`_
      This is only currently possible via the OpenEye toolkit
      if setting ``off_toolkit_backend`` to ``openeye``.
      We recommend setting ``number_of_conformers`` to at least `500`.

    ``nagl``:
      Assign partial charges using the `OpenFF NAGL ML method
      <https://github.com/openforcefield/openff-nagl>`_
      All ``off_toolkit_backend`` options are supported.
      A maximum of one conformer is allowed.

    ``espaloma``:
      Assign partial charges using the `Espaloma Charge method
      <https://github.com/choderalab/espaloma_charge>`_
      Only ``ambertools`` and ``rdkit`` `off_toolkit_backend`` options
      are supported. A maximum of one conformer is allowed.

    """
    off_toolkit_backend: Literal['ambertools', 'openeye', 'rdkit'] = 'ambertools'
    """
    The OpenFF toolkit registry backend to use for partial charge generation.


    OpenFF backend selection options
    --------------------------------

    ``ambertools``:
      This limits partial charge generation to using a mixture of AmberTools
      and RDKit.

    ``openeye``:
      This limits partial charge generation to using the OpenEye toolkit.
      This cannot be used with ``espaloma`` as the ``partial_charge_method``

    ``rdkit``:
      This limits partial charge generation to using the RDKit toolkit.
      Note that this alone cannot be used for conventional am1bcc partial
      charge generation, but is usually used in combination with
      the ``nagl`` or ``espaloma`` ``partial_charge_method`` selections.

    """
    number_of_conformers: Optional[int] = None
    """
    Number of conformers to generate as part of the partial charge assignment.

    If ``None`` (default), the existing conformer of the input
    SmallMoleculeComponent will be used.

    Values greater than 1 or ``None`` are only allowed when calculating
    partial charges through ``am1bccelf10``. See ``partial_charge_method``'s
    ``Description of options`` documentation.
    """
    nagl_model: Optional[str] = None
    """
    The `NAGL <https://github.com/openforcefield/openff-nagl>`_ model to use
    for partial charge assignment.

    If ``None`` (default) and ``partial_charge_method`` is set to ``nagl``,
    the latest available production am1bcc charge model will be used.
    """


class OpenMMEngineSettings(SettingsBaseModel):
    """OpenMM MD engine settings"""

    """
    TODO
    ----
    * In the future make precision and deterministic forces user defined too.
    """

    compute_platform: Optional[str] = None
    """
    OpenMM compute platform to perform MD integration with. If ``None``, will
    choose fastest available platform. Default ``None``.
<<<<<<< HEAD
    """
    gpu_device_index: Optional[list[int]] = None
    """
    List of integer indices for the GPU device to select when
    ``compute_platform`` is either set to ``CUDA`` or ``OpenCL``.

    If ``None``, the default OpenMM GPU selection behaviour is used.

    See the `OpenMM platform properties documentation <http://docs.openmm.org/latest/userguide/library/04_platform_specifics.html>`_
    for more details.

    Default ``None``.
=======
>>>>>>> 378147c7
    """


class IntegratorSettings(SettingsBaseModel):
    """Settings for the LangevinDynamicsMove integrator

    Note
    ----
    For some Protocols, an MC "move" (e.g. replica exchange swap) is applied
    at a given frequency. In most Protocols the move frequency is defined in
    `MultiStateSimulationSettings.time_per_iteration`.
    """

    class Config:
        arbitrary_types_allowed = True

    timestep: FloatQuantity['femtosecond'] = 4 * unit.femtosecond
    """Size of the simulation timestep. Default 4 * unit.femtosecond."""
    langevin_collision_rate: FloatQuantity['1/picosecond'] = 1.0 / unit.picosecond
    """Collision frequency. Default 1.0 / unit.pisecond."""
    reassign_velocities = False
    """
    If ``True``, velocities are reassigned from the Maxwell-Boltzmann
    distribution at the beginning of each MC move. Default ``False``.
    """
    n_restart_attempts = 20
    """
    Number of attempts to restart from Context if there are NaNs in the
    energies after integration. Default 20.
    """
    constraint_tolerance = 1e-06
    """Tolerance for the constraint solver. Default 1e-6."""
    barostat_frequency: FloatQuantity['timestep'] = 25 * unit.timestep  # todo: IntQuantity
    """
    Frequency at which volume scaling changes should be attempted.
    Note: The barostat frequency is ignored for gas-phase simulations.
    Default 25 * unit.timestep.
    """
    remove_com: bool = False
    """
    Whether or not to remove the center of mass motion. Default ``False``.
    """

    @validator('langevin_collision_rate', 'n_restart_attempts')
    def must_be_positive_or_zero(cls, v):
        if v < 0:
            errmsg = ("langevin_collision_rate, and n_restart_attempts must be"
                      f" zero or positive values, got {v}.")
            raise ValueError(errmsg)
        return v

    @validator('timestep', 'constraint_tolerance')
    def must_be_positive(cls, v):
        if v <= 0:
            errmsg = ("timestep, and constraint_tolerance "
                      f"must be positive values, got {v}.")
            raise ValueError(errmsg)
        return v

    @validator('timestep')
    def is_time(cls, v):
        # these are time units, not simulation steps
        if not v.is_compatible_with(unit.picosecond):
            raise ValueError("timestep must be in time units "
                             "(i.e. picoseconds)")
        return v

    @validator('langevin_collision_rate')
    def must_be_inverse_time(cls, v):
        if not v.is_compatible_with(1 / unit.picosecond):
            raise ValueError("langevin collision_rate must be in inverse time "
                             "(i.e. 1/picoseconds)")
        return v


class OutputSettings(SettingsBaseModel):
    """
    Settings for simulation output settings,
    writing to disk, etc...
    """
    class Config:
        arbitrary_types_allowed = True

    # reporter settings
    output_indices = 'not water'
    """
    Selection string for which part of the system to write coordinates for.
    Default 'not water'.
    """
    checkpoint_interval: FloatQuantity['picosecond'] = 250 * unit.picosecond
    """
    Frequency to write the checkpoint file. Default 1 * unit.picosecond.
    """
    checkpoint_storage_filename = 'checkpoint.chk'
    """
    Separate filename for the checkpoint file. Note, this should
    not be a full path, just a filename. Default 'checkpoint.chk'.
    """
    forcefield_cache: Optional[str] = 'db.json'
    """
    Filename for caching small molecule residue templates so they can be
    later reused.
    """

    @validator('checkpoint_interval')
    def must_be_positive(cls, v):
        if v <= 0:
            errmsg = f"Checkpoint intervals must be positive, got {v}."
            raise ValueError(errmsg)
        return v


class MultiStateOutputSettings(OutputSettings):
    """
    Settings for MultiState simulation output settings,
    writing to disk, etc...
    """
    class Config:
        arbitrary_types_allowed = True

    # reporter settings
    output_filename = 'simulation.nc'
    """Path to the trajectory storage file. Default 'simulation.nc'."""
    output_structure = 'hybrid_system.pdb'
    """
    Path of the output hybrid topology structure file. This is used
    to visualise and further manipulate the system.
    Default 'hybrid_system.pdb'.
    """


class SimulationSettings(SettingsBaseModel):
    """
    Settings for simulation control, including lengths, etc...
    """
    class Config:
        arbitrary_types_allowed = True

    minimization_steps = 5000
    """Number of minimization steps to perform. Default 5000."""
    equilibration_length: FloatQuantity['nanosecond']
    """
    Length of the equilibration phase in units of time.
    Must be divisible by the :class:`IntegratorSettings.timestep`.
    """
    production_length: FloatQuantity['nanosecond']
    """
    Length of the production phase in units of time.
    Must be divisible by the :class:`IntegratorSettings.timestep`.
    """

    @validator('equilibration_length', 'production_length')
    def is_time(cls, v):
        # these are time units, not simulation steps
        if not v.is_compatible_with(unit.picosecond):
            raise ValueError("Durations must be in time units")
        return v

    @validator('minimization_steps', 'equilibration_length',
               'production_length')
    def must_be_positive(cls, v):
        if v <= 0:
            errmsg = ("Minimization steps, and MD lengths must be positive, "
                      f"got {v}")
            raise ValueError(errmsg)
        return v


class MultiStateSimulationSettings(SimulationSettings):
    """
    Settings for simulation control for multistate simulations,
    including simulation length and details of the alchemical sampler.
    """

    """
    TODO
    ----
    * It'd be great if we could pass in the sampler object rather than using
      strings to define which one we want.
    * Make n_replicas optional such that: If ``None`` or greater than the
      number of lambda windows set in :class:`LambdaSettings`, this will
      default to the number of lambda windows. If less than the number of
      lambda windows, the replica lambda states will be picked at equidistant
      intervals along the lambda schedule.
    """

    class Config:
        arbitrary_types_allowed = True

    sampler_method = "repex"
    """
    Alchemical sampling method, must be one of;
    `repex` (Hamiltonian Replica Exchange),
    `sams` (Self-Adjusted Mixture Sampling),
    or `independent` (independently sampled lambda windows).
    Default `repex`.
    """
    time_per_iteration: FloatQuantity['picosecond'] = 1 * unit.picosecond
    # todo: Add validators in the protocol
    """
    Simulation time between each MCMC move attempt. Default 1 * unit.picosecond.
    """
    real_time_analysis_interval: Optional[FloatQuantity['picosecond']] = 250 * unit.picosecond
    # todo: Add validators in the protocol
    """
    Time interval at which to perform an analysis of the free energies.

    At each interval, real time analysis data (e.g. current free energy
    estimate and timing data) will be written to a yaml file named
    ``<OutputSettings.output_filename>_real_time_analysis.yaml``. The
    current error in the estimate will also be assessed and if it drops
    below ``MultiStateSimulationSettings.early_termination_target_error``
    the simulation will be terminated.

    If ``None``, no real time analysis will be performed and the yaml
    file will not be written.

    Must be a multiple of ``OutputSettings.checkpoint_interval``

    Default `250`.
    
    """
    early_termination_target_error: Optional[FloatQuantity['kcal/mol']] = 0.0 * unit.kilocalorie_per_mole
    # todo: have default ``None`` or ``0.0 * unit.kilocalorie_per_mole``
    #  (later would give an example of unit).
    """
    Target error for the real time analysis measured in kcal/mol. Once the MBAR 
    error of the free energy is at or below this value, the simulation will be 
    considered complete. 
    A suggested value of 0.12 * `unit.kilocalorie_per_mole` has
    shown to be effective in both hydration and binding free energy benchmarks.
    Default ``None``, i.e. no early termination will occur.
    """
    real_time_analysis_minimum_time: FloatQuantity['picosecond'] = 500 * unit.picosecond
    # todo: Add validators in the protocol
    """
    Simulation time which must pass before real time analysis is
    carried out. 
    
    Default 500 * unit.picosecond.
    """

    sams_flatness_criteria = 'logZ-flatness'
    """
    SAMS only. Method for assessing when to switch to asymptomatically
    optimal scheme.
    One of ['logZ-flatness', 'minimum-visits', 'histogram-flatness'].
    Default 'logZ-flatness'.
    """
    sams_gamma0 = 1.0
    """SAMS only. Initial weight adaptation rate. Default 1.0."""
    n_replicas = 11
    """Number of replicas to use. Default 11."""

    @validator('sams_flatness_criteria')
    def supported_flatness(cls, v):
        supported = [
            'logz-flatness', 'minimum-visits', 'histogram-flatness'
        ]
        if v.lower() not in supported:
            errmsg = ("Only the following sams_flatness_criteria are "
                      f"supported: {supported}")
            raise ValueError(errmsg)
        return v

    @validator('sampler_method')
    def supported_sampler(cls, v):
        supported = ['repex', 'sams', 'independent']
        if v.lower() not in supported:
            errmsg = ("Only the following sampler_method values are "
                      f"supported: {supported}")
            raise ValueError(errmsg)
        return v

    @validator('n_replicas', 'time_per_iteration')
    def must_be_positive(cls, v):
        if v <= 0:
            errmsg = "n_replicas and steps_per_iteration must be positive " \
                     f"values, got {v}."
            raise ValueError(errmsg)
        return v

    @validator('early_termination_target_error',
               'real_time_analysis_minimum_time', 'sams_gamma0',
               'n_replicas')
    def must_be_zero_or_positive(cls, v):
        if v < 0:
            errmsg = ("Early termination target error, minimum iteration and"
                      f" SAMS gamma0 must be 0 or positive values, got {v}.")
            raise ValueError(errmsg)
        return v


class MDSimulationSettings(SimulationSettings):
    """
    Settings for simulation control for plain MD simulations
    """
    class Config:
        arbitrary_types_allowed = True

    equilibration_length_nvt: Optional[FloatQuantity['nanosecond']]
    """
    Length of the equilibration phase in the NVT ensemble in units of time. 
    The total number of steps from this equilibration length
    (i.e. ``equilibration_length_nvt`` / :class:`IntegratorSettings.timestep`).
    If None, no NVT equilibration will be performed.
    """


class MDOutputSettings(OutputSettings):
    """ Settings for simulation output settings for plain MD simulations."""
    class Config:
        arbitrary_types_allowed = True

    # reporter settings
    production_trajectory_filename = 'simulation.xtc'
    """Path to the storage file for analysis. Default 'simulation.xtc'."""
    trajectory_write_interval: FloatQuantity['picosecond'] = 20 * unit.picosecond
    """
    Frequency to write the xtc file. Default 5000 * unit.timestep.
    """
    preminimized_structure = 'system.pdb'
    """Path to the pdb file of the full pre-minimized system. 
    Default 'system.pdb'."""
    minimized_structure = 'minimized.pdb'
    """Path to the pdb file of the system after minimization. 
    Only the specified atom subset is saved. Default 'minimized.pdb'."""
    equil_nvt_structure: Optional[str] = 'equil_nvt.pdb'
    """Path to the pdb file of the system after NVT equilibration. 
    Only the specified atom subset is saved. Default 'equil_nvt.pdb'."""
    equil_npt_structure: Optional[str] = 'equil_npt.pdb'
    """Path to the pdb file of the system after NPT equilibration. 
    Only the specified atom subset is saved. Default 'equil_npt.pdb'."""
    log_output = 'simulation.log'
    """
    Filename for writing the log of the MD simulation, including timesteps,
    energies, density, etc.
    """<|MERGE_RESOLUTION|>--- conflicted
+++ resolved
@@ -167,7 +167,6 @@
     """
     OpenMM compute platform to perform MD integration with. If ``None``, will
     choose fastest available platform. Default ``None``.
-<<<<<<< HEAD
     """
     gpu_device_index: Optional[list[int]] = None
     """
@@ -180,8 +179,6 @@
     for more details.
 
     Default ``None``.
-=======
->>>>>>> 378147c7
     """
 
 
