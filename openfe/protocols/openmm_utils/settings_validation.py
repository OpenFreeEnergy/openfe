--- conflicted
+++ resolved
@@ -64,14 +64,8 @@
     if mod != 0:
         raise ValueError("Simulation time not divisible by timestep")
 
-<<<<<<< HEAD
-    var = ["Simulation", sim_steps, sim_time]
-    if (var[1] % mc_steps) != 0:
-        errmsg = (f"{var[0]} time {var[2]/1000000} ps should contain a "
-=======
     if (sim_steps % mc_steps) != 0:
         errmsg =  (f"Simulation time {sim_time/1000000} ps should contain a "
->>>>>>> c24ebb7e
                    "number of steps divisible by the number of integrator "
                    f"timesteps between MC moves {mc_steps}")
         raise ValueError(errmsg)
