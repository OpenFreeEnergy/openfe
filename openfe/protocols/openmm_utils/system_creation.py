# This code is part of OpenFE and is licensed under the MIT license.
# For details, see https://github.com/OpenFreeEnergy/openfe
"""
Reusable utility methods to create Systems for OpenMM-based alchemical
Protocols.
"""

from pathlib import Path
from typing import Optional

import numpy as np
import numpy.typing as npt
<<<<<<< HEAD
from openmm import app, MonteCarloBarostat, MonteCarloMembraneBarostat
from openmm import unit as omm_unit
=======
from gufe import Component, ProteinComponent, SmallMoleculeComponent, SolventComponent
from gufe.settings import OpenMMSystemGeneratorFFSettings, ThermoSettings
>>>>>>> 36481541
from openff.toolkit import Molecule as OFFMol
from openff.units.openmm import ensure_quantity, to_openmm
from openmm import MonteCarloBarostat, app
from openmm import unit as omm_unit
from openmmforcefields.generators import SystemGenerator
<<<<<<< HEAD
from typing import Optional
from pathlib import Path
from gufe.settings import OpenMMSystemGeneratorFFSettings, ThermoSettings
from gufe import (
    Component,
    ProteinComponent,
    ProteinMembraneComponent,
    SolventComponent,
    SmallMoleculeComponent,
)
=======

>>>>>>> 36481541
from openfe.protocols.openmm_utils.omm_settings import (
    IntegratorSettings,
    OpenMMSolvationSettings,
)


def get_system_generator(
    forcefield_settings: OpenMMSystemGeneratorFFSettings,
    thermo_settings: ThermoSettings,
    integrator_settings: IntegratorSettings,
    cache: Optional[Path],
    has_solvent: bool,
) -> SystemGenerator:
    """
    Create a SystemGenerator based on Protocol settings.

    Paramters
    ---------
    forcefield_settings : OpenMMSystemGeneratorFFSettings
      Force field settings, including necessary information
      for constraints, hydrogen mass, rigid waters,
      non-ligand FF xmls, and the ligand FF name.
    thermo_settings : ThermoSettings
      Thermodynamic settings, including necessary settings
      for defining the ensemble conditions.
    integrator_settings : IntegratorSettings
      Integrator settings, including barostat control variables and COM removal.
    cache : Optional[pathlib.Path]
      Path to openff force field cache.
    has_solvent : bool
      Whether or not the target system has solvent (and by extension
      might require a barostat).

    Returns
    -------
    system_generator : openmmforcefields.generator.SystemGenerator
      System Generator to use for this Protocol.

    TODO
    ----
    * Investigate how RF can be passed to non-periodic kwargs.
    """
    # get the right constraint
    constraints = {
        "hbonds": app.HBonds,
        "none": None,
        "allbonds": app.AllBonds,
        "hangles": app.HAngles,
        # vvv can be None so string it
    }[str(forcefield_settings.constraints).lower()]

    # create forcefield_kwargs entry
    forcefield_kwargs = {
        "constraints": constraints,
        "rigidWater": forcefield_settings.rigid_water,
        "removeCMMotion": integrator_settings.remove_com,
        "hydrogenMass": forcefield_settings.hydrogen_mass * omm_unit.amu,
    }

    # get the right nonbonded method
    nonbonded_method = {
        "pme": app.PME,
        "nocutoff": app.NoCutoff,
        "cutoffnonperiodic": app.CutoffNonPeriodic,
        "cutoffperiodic": app.CutoffPeriodic,
        "ewald": app.Ewald,
    }[forcefield_settings.nonbonded_method.lower()]

    nonbonded_cutoff = to_openmm(
        forcefield_settings.nonbonded_cutoff,
    )

    # create the periodic_kwarg entry
    periodic_kwargs = {
        "nonbondedMethod": nonbonded_method,
        "nonbondedCutoff": nonbonded_cutoff,
    }

    # Currently the else is a dead branch, we will want to investigate the
    # possibility of using CutoffNonPeriodic at some point though (for RF)
    if nonbonded_method is not app.CutoffNonPeriodic:
        nonperiodic_kwargs = {
            "nonbondedMethod": app.NoCutoff,
        }
    else:  # pragma: no-cover
        nonperiodic_kwargs = periodic_kwargs

    # Add barostat if necessary
    # For membrane systems, add a MonteCarloMembraneBarostat. Choices:
    # - Pressure as defined in `thermo_settings`
    # - Zero surface tension
    # - Temperature as defined in `thermo_settings`
    # - XY isotropic
    # - Z free
    # - Frequencey as defined in `thermo_settings`
    # Reference:
    # https://livecomsjournal.org/index.php/livecoms/article/view/v1i1e5966
    if thermo_settings.membrane and not has_solvent:
        barostat = MonteCarloMembraneBarostat(
            ensure_quantity(thermo_settings.pressure, "openmm"),
            0,
            ensure_quantity(thermo_settings.temperature, "openmm"),
            MonteCarloMembraneBarostat.XYIsotropic,
            MonteCarloMembraneBarostat.ZFree,
            integrator_settings.barostat_frequency.m,
        )

    elif has_solvent:
        barostat = MonteCarloBarostat(
            ensure_quantity(thermo_settings.pressure, "openmm"),
            ensure_quantity(thermo_settings.temperature, "openmm"),
            integrator_settings.barostat_frequency.m,
        )
    else:
        barostat = None
    system_generator = SystemGenerator(
        forcefields=forcefield_settings.forcefields,
        small_molecule_forcefield=forcefield_settings.small_molecule_forcefield,
        forcefield_kwargs=forcefield_kwargs,
        nonperiodic_forcefield_kwargs=nonperiodic_kwargs,
        periodic_forcefield_kwargs=periodic_kwargs,
        cache=str(cache) if cache is not None else None,
        barostat=barostat,
    )

    return system_generator


ModellerReturn = tuple[app.Modeller, dict[Component, npt.NDArray]]


def get_omm_modeller(
    protein_comp: Optional[ProteinComponent],
    solvent_comp: Optional[SolventComponent],
    small_mols: dict[SmallMoleculeComponent, OFFMol],
    omm_forcefield: app.ForceField,
    solvent_settings: OpenMMSolvationSettings,
) -> ModellerReturn:
    """
    Generate an OpenMM Modeller class based on a potential input ProteinComponent,
    SolventComponent, and a set of small molecules.

    Parameters
    ----------
    protein_comp : Optional[ProteinComponent]
      Protein Component, if it exists.
    solvent_comp : Optional[SolventComponent]
      Solvent Component, if it exists.
    small_mols : dict
      Small molecules to add.
    omm_forcefield : app.ForceField
      ForceField object for system.
    solvent_settings : SolvationSettings
      Solvation settings.

    Returns
    -------
    system_modeller : app.Modeller
      OpenMM Modeller object generated from ProteinComponent and
      OpenFF Molecules.
    component_resids : dict[Component, npt.NDArray]
      Dictionary of residue indices for each component in system.
    """
    component_resids = {}

    def _add_small_mol(
        comp, mol, system_modeller: app.Modeller, comp_resids: dict[Component, npt.NDArray]
    ):
        """
        Helper method to add OFFMol to an existing Modeller object and
        update a dictionary tracking residue indices for each component.
        """
        omm_top = mol.to_topology().to_openmm()
        system_modeller.add(omm_top, ensure_quantity(mol.conformers[0], "openmm"))

        nres = omm_top.getNumResidues()
        resids = [res.index for res in system_modeller.topology.residues()]
        comp_resids[comp] = np.array(resids[-nres:])

    # Create empty modeller
    system_modeller = app.Modeller(app.Topology(), [])

    # If there's a protein in the system, we add it first to the Modeller
    if protein_comp is not None:
        system_modeller.add(protein_comp.to_openmm_topology(), protein_comp.to_openmm_positions())
        # add missing virtual particles (from crystal waters)
        system_modeller.addExtraParticles(omm_forcefield)
        component_resids[protein_comp] = np.array(
            [r.index for r in system_modeller.topology.residues()]
        )
        # if we solvate temporarily rename water molecules to 'WAT'
        # see openmm issue #4103
        if solvent_comp is not None:
            for r in system_modeller.topology.residues():
                if r.name == "HOH":
                    r.name = "WAT"

    # Now loop through small mols
    for comp, mol in small_mols.items():
        _add_small_mol(comp, mol, system_modeller, component_resids)

    # If we are working with a protein-membrane system (with lipids and solvent
    # already added) and we have predefined box vectors, then skip solvation
    # with Modeller.
    skip_solvation = False
    if isinstance(protein_comp, ProteinMembraneComponent) and protein_comp._periodic_box_vectors:
        # Set the periodic box vectors
        system_modeller.topology.setPeriodicBoxVectors(protein_comp._periodic_box_vectors)
        skip_solvation = True

    # Add solvent if needed
    if solvent_comp is not None and not skip_solvation:
        # Do unit conversions if necessary
        solvent_padding = None
        box_size = None
        box_vectors = None

        if solvent_settings.solvent_padding is not None:
            solvent_padding = to_openmm(solvent_settings.solvent_padding)

        if solvent_settings.box_size is not None:
            box_size = to_openmm(solvent_settings.box_size)

        if solvent_settings.box_vectors is not None:
            box_vectors = to_openmm(solvent_settings.box_vectors)

        system_modeller.addSolvent(
            omm_forcefield,
            model=solvent_settings.solvent_model,
            padding=solvent_padding,
            positiveIon=solvent_comp.positive_ion,
            negativeIon=solvent_comp.negative_ion,
            ionicStrength=to_openmm(solvent_comp.ion_concentration),
            neutralize=solvent_comp.neutralize,
            boxSize=box_size,
            boxVectors=box_vectors,
            boxShape=solvent_settings.box_shape,
            numAdded=solvent_settings.number_of_solvent_molecules,
        )

        all_resids = np.array([r.index for r in system_modeller.topology.residues()])

        existing_resids = np.concatenate([resids for resids in component_resids.values()])

        component_resids[solvent_comp] = np.setdiff1d(all_resids, existing_resids)
        # undo rename of pre-existing waters
        for r in system_modeller.topology.residues():
            if r.name == "WAT":
                r.name = "HOH"
    return system_modeller, component_resids<|MERGE_RESOLUTION|>--- conflicted
+++ resolved
@@ -10,19 +10,11 @@
 
 import numpy as np
 import numpy.typing as npt
-<<<<<<< HEAD
 from openmm import app, MonteCarloBarostat, MonteCarloMembraneBarostat
 from openmm import unit as omm_unit
-=======
-from gufe import Component, ProteinComponent, SmallMoleculeComponent, SolventComponent
-from gufe.settings import OpenMMSystemGeneratorFFSettings, ThermoSettings
->>>>>>> 36481541
 from openff.toolkit import Molecule as OFFMol
 from openff.units.openmm import ensure_quantity, to_openmm
-from openmm import MonteCarloBarostat, app
-from openmm import unit as omm_unit
 from openmmforcefields.generators import SystemGenerator
-<<<<<<< HEAD
 from typing import Optional
 from pathlib import Path
 from gufe.settings import OpenMMSystemGeneratorFFSettings, ThermoSettings
@@ -33,9 +25,6 @@
     SolventComponent,
     SmallMoleculeComponent,
 )
-=======
-
->>>>>>> 36481541
 from openfe.protocols.openmm_utils.omm_settings import (
     IntegratorSettings,
     OpenMMSolvationSettings,
