--- conflicted
+++ resolved
@@ -207,21 +207,11 @@
                         r.name = 'WAT'
 
     # Now loop through small mols
-<<<<<<< HEAD
     if small_mols:
         small_mols = iter(small_mols)  # Support both input iterable or not
         for small_mol_comp in small_mols:
             _add_small_mol(small_mol_comp, small_mol_comp.to_openff(), system_modeller,
                            component_resids)
-
-    # Add solvent if needed
-    if solvent_comp:
-        conc = solvent_comp.ion_concentration
-        pos = solvent_comp.positive_ion
-        neg = solvent_comp.negative_ion
-=======
-    for comp, mol in small_mols.items():
-        _add_small_mol(comp, mol, system_modeller, component_resids)
 
     # Add solvent if neeeded
     if solvent_comp is not None:
@@ -238,7 +228,6 @@
 
         if solvent_settings.box_vectors is not None:
             box_vectors = to_openmm(solvent_settings.box_vectors)
->>>>>>> 3da2ae9d
 
         system_modeller.addSolvent(
             omm_forcefield,
