# This code is a slightly modified version of the HybridTopologyFactory code
# from https://github.com/choderalab/perses
# The eventual goal is to move a version of this towards openmmtools
# LICENSE: MIT

# turn off formatting since this is mostly vendored code
# fmt: off

import copy
import itertools
import logging

import mdtraj as mdt
import numpy as np
import openmm
from openmm import app, unit

# OpenMM constant for Coulomb interactions (implicitly in md_unit_system units)
from openmmtools.constants import ONE_4PI_EPS0

logger = logging.getLogger(__name__)


class HybridTopologyFactory:
    """
    This class generates a hybrid topology based on two input systems and an
    atom mapping. For convenience the states are called "old" and "new"
    respectively, defining the starting and end states along the alchemical
    transformation.

    The input systems are assumed to have:
        1. The total number of molecules
        2. The same coordinates for equivalent atoms

    Atoms in the resulting hybrid system are treated as being from one
    of four possible types:

    unique_old_atom : These atoms are not mapped and only present in the old
        system. Their interactions will be on for lambda=0, off for lambda=1
    unique_new_atom : These atoms are not mapped and only present in the new
        system. Their interactions will be off for lambda=0, on for lambda=1
    core_atom : These atoms are mapped between the two end states, and are
        part of a residue that is changing alchemically. Their interactions
        will be those corresponding to the old system at lambda=0, and those
        corresponding to the new system at lambda=1
    environment_atom : These atoms are mapped between the two end states, and
        are not part of a residue undergoing an alchemical change. Their
        interactions are always on and are alchemically unmodified.

    Properties
    ----------
    hybrid_system : openmm.System
        The hybrid system for simulation
    new_to_hybrid_atom_map : dict of int : int
        The mapping of new system atoms to hybrid atoms
    old_to_hybrid_atom_map : dict of int : int
        The mapping of old system atoms to hybrid atoms
    hybrid_positions : [n, 3] np.ndarray
        The positions of the hybrid system
    hybrid_topology : mdtraj.Topology
        The topology of the hybrid system
    omm_hybrid_topology : openmm.app.Topology
        The OpenMM topology object corresponding to the hybrid system

    .. warning :: This API is experimental and subject to change.

    Notes
    -----
    * Logging has been removed and will be revamped at a later date.
    * The ability to define custom functions has been removed for now.
    * Neglected angle terms have been removed for now.
    * RMSD restraint option has been removed for now.
    * Endstate support has been removed for now.
    * Bond softening has been removed for now.
    * Unused InteractionGroup code paths have been removed.

    TODO
    ----
    * Document how positions for hybrid system are constructed.
    * Allow support for annealing in omitted terms.
    * Implement omitted terms (this was not available in the original class).

    """

    def __init__(self,
                 old_system, old_positions, old_topology,
                 new_system, new_positions, new_topology,
                 old_to_new_atom_map, old_to_new_core_atom_map,
                 use_dispersion_correction=False,
                 softcore_alpha=0.5,
                 softcore_LJ_v2=True,
                 softcore_LJ_v2_alpha=0.85,
                 interpolate_old_and_new_14s=False):
        """
        Initialize the Hybrid topology factory.

        Parameters
        ----------
        old_system : openmm.System
            OpenMM system defining the "old" (i.e. starting) state.
        old_positions : [n,3] np.ndarray of float
            The positions of the "old system".
        old_topology : openmm.Topology
            OpenMM topology defining the "old" state.
        new_system: opemm.System
            OpenMM system defining the "new" (i.e. end) state.
        new_positions : [m,3] np.ndarray of float
            The positions of the "new system"
        new_topology : openmm.Topology
            OpenMM topology defining the "new" state.
        old_to_new_atom_map : dict of int : int
            Dictionary of corresponding atoms between the old and new systems.
            Unique atoms are not included in this atom map.
        old_to_new_core_atom_map : dict of int : int
            Dictionary of corresponding atoms between the alchemical "core
            atoms" (i.e. residues which are changing) between the old and
            new systems.
        use_dispersion_correction : bool, default False
            Whether to use the long range correction in the custom sterics
            force. This can be very expensive for NCMC.
        softcore_alpha: float, default None
            "alpha" parameter of softcore sterics, default 0.5.
        softcore_LJ_v2 : bool, default True
            Implement the softcore LJ as defined by Gapsys et al. JCTC 2012.
        softcore_LJ_v2_alpha : float, default 0.85
            Softcore alpha parameter for LJ v2
        interpolate_old_and_new_14s : bool, default False
            Whether to turn off interactions for new exceptions (not just
            1,4s) at lambda = 0 and old exceptions at lambda = 1; if False,
            they are present in the nonbonded force.
        """

        # Assign system positions and force
        # IA - Are deep copies really needed here?
        self._old_system = copy.deepcopy(old_system)
        self._old_positions = old_positions
        self._old_topology = old_topology
        self._new_system = copy.deepcopy(new_system)
        self._new_positions = new_positions
        self._new_topology = new_topology
        self._hybrid_system_forces = dict()

        # Set mappings (full, core, and env maps)
        self._set_mappings(old_to_new_atom_map, old_to_new_core_atom_map)

        # Other options
        self._use_dispersion_correction = use_dispersion_correction
        self._interpolate_14s = interpolate_old_and_new_14s

        # Sofcore options
        self._softcore_alpha = softcore_alpha
        self._check_bounds(softcore_alpha, "softcore_alpha")  # [0,1] check

        self._softcore_LJ_v2 = softcore_LJ_v2
        if self._softcore_LJ_v2:
            self._check_bounds(softcore_LJ_v2_alpha, "softcore_LJ_v2_alpha")
            self._softcore_LJ_v2_alpha = softcore_LJ_v2_alpha

        # TODO: end __init__ here and move everything else to
        # create_hybrid_system() or equivalent

        self._check_and_store_system_forces()

        logger.info("Creating hybrid system")
        # Create empty system that will become the hybrid system
        self._hybrid_system = openmm.System()

        # Add particles to system
        self._add_particles()

        # Add box + barostat
        self._handle_box()

        # Assign atoms to one of the classes described in the class docstring
        # Renamed from original _determine_atom_classes
        self._set_atom_classes()

        # Construct dictionary of exceptions in old and new systems
        self._old_system_exceptions = self._generate_dict_from_exceptions(
            self._old_system_forces['NonbondedForce'])
        self._new_system_exceptions = self._generate_dict_from_exceptions(
            self._new_system_forces['NonbondedForce'])

        # check for exceptions clashes between unique and env atoms
        self._validate_disjoint_sets()

        logger.info("Setting force field terms")
        # Copy constraints, checking to make sure they are not changing
        self._handle_constraints()

        # Copy over relevant virtual sites - pick up refactor from here
        self._handle_virtual_sites()

        # TODO - move to a single method call? Would be good to group these
        # Call each of the force methods to add the corresponding force terms
        # and prepare the forces:
        self._add_bond_force_terms()

        self._add_angle_force_terms()

        self._add_torsion_force_terms()

        has_nonbonded_force = ('NonbondedForce' in self._old_system_forces or
                               'NonbondedForce' in self._new_system_forces)

        if has_nonbonded_force:
            self._add_nonbonded_force_terms()

        # Call each force preparation method to generate the actual
        # interactions that we need:
        logger.info("Adding forces")
        self._handle_harmonic_bonds()
        self._handle_harmonic_angles()
        self._handle_periodic_torsion_force()
<<<<<<< HEAD
=======

        # add cmap terms if possible
        self._handle_cmap_torsion_force()

>>>>>>> 44a3f7df
        if has_nonbonded_force:
            self._handle_nonbonded()
            if not (len(self._old_system_exceptions.keys()) == 0 and
                    len(self._new_system_exceptions.keys()) == 0):
                self._handle_old_new_exceptions()

        # Get positions for the hybrid
        self._hybrid_positions = self._compute_hybrid_positions()

        # Get an MDTraj topology for writing
        self._hybrid_topology = self._create_mdtraj_topology()
        self._omm_hybrid_topology = self._create_hybrid_topology()
        logger.info("Hybrid system created")

    @staticmethod
    def _verify_cmap_compatibility(
        cmap_old: openmm.CMAPTorsionForce,
        cmap_new: openmm.CMAPTorsionForce,
    ) -> tuple[
        int,
        int,
        int,
        int,
    ]:
        """
        Verify CMAPTorsionForce compatibility between two systems.

        Parameters
        ----------
        cmap_old : openmm.CMAPTorsionForce
           CMAPTorsionForce from the old system
        cmap_new : openmm.CMAPTorsionForce
           CMAPTorsionForce from the new system

        Returns
        -------
        tuple
            (old_num_maps, new_num_maps, old_num_torsions, new_num_torsions)
            four integers describing the number of maps and
            torsions in each force.

        Raises
        ------
        RuntimeError
           If only one of the forces is present, or if the number of maps or the
           number of torsions differs between the two forces.
        """
        logger.info("CMAPTorsionForce found checking compatibility")

        # some quick checks on compatibility like the number of maps and total number of terms
        old_num_maps = cmap_old.getNumMaps()
        new_num_maps = cmap_new.getNumMaps()
        if old_num_maps != new_num_maps:
            raise RuntimeError(
                f"Incompatible CMAPTorsionForce between end states expected to have same number of maps, "
                f"found old: {old_num_maps} and new: {new_num_maps}")

        old_num_torsions = cmap_old.getNumTorsions()
        new_num_torsions = cmap_new.getNumTorsions()
        if old_num_torsions != new_num_torsions:
            raise RuntimeError(
                f"Incompatible CMAPTorsionForce between end states expected to have same number of torsions, "
                f"found old: {old_num_torsions} and new: {new_num_torsions}")

        return old_num_maps, new_num_maps, old_num_torsions, new_num_torsions

    def _handle_cmap_torsion_force(self):
        """
        This method does the following in order:
            - Some basic checks that the CMAPTorsionForce exists in both old/new systems.
            - Adds the CMAPTorsionForce from the old system
            - Checks that the new system CMAPTorsionForce terms are equal to the old system's (we do not allow for alchemically changing CMAP terms).
        """
        cmap_old = self._old_system_forces.get("CMAPTorsionForce", None)
        cmap_new = self._new_system_forces.get("CMAPTorsionForce", None)

        # if only one has cmap raise an error
        if (cmap_new is None) ^ (cmap_old is None):
            raise RuntimeError(f"Inconsistent CMAPTorsionForce between end states expected to be present in both"
                               f"but found in old: {bool(cmap_old)} and new: {bool(cmap_new)}")

        if cmap_new == cmap_old is None:
            logger.info("No CMAPTorsionForce found. Skipping adding force.")
            return

        # verify compatibility and extract numbers of maps and torsions
        (
            old_num_maps,
            new_num_maps,
            old_num_torsions,
            new_num_torsions
        ) = self._verify_cmap_compatibility(
            cmap_old, cmap_new
        )

        logger.info("Adding CMAPTorsionForce to hybrid system")
        # start looping through the old system terms and add them to the hybrid system
        # track the terms we add so we can cross compare with the new system and also make sure we don't hit
        # an index in the alchemical region
        hybrid_cmap_force = openmm.CMAPTorsionForce()
        self._hybrid_system.addForce(hybrid_cmap_force)
        self._hybrid_system_forces["cmap_torsion_force"] = hybrid_cmap_force

        old_system_maps = {}
        old_system_terms = {}

        logger.info("Adding CMAP forces")
        # add all the old maps
        for i in range(old_num_maps):
            size, energy = cmap_old.getMapParameters(i)
            old_system_maps[i] = (size, energy)
            # also add the map to the hybrid system
            hybrid_cmap_force.addMap(size, energy)

        logger.info("Adding CMAP force terms")
        # now add the terms we need to map from the old to the new index
        old_to_hybrid_index = self._old_to_hybrid_map
        new_to_hybrid_index = self._new_to_hybrid_map
        for i in range(old_num_torsions):
            # get the parameters for the torsion using the same notation as OpenMM
            map_index, a1, a2, a3, a4, b1, b2, b3, b4 = cmap_old.getTorsionParameters(i)
            atom_ids = [a1, a2, a3, a4, b1, b2, b3, b4]
            # map to hybrid indices
            hybrid_atom_ids = [old_to_hybrid_index[a_id] for a_id in atom_ids]
            # add to the hybrid system using the hybrid index
            hybrid_cmap_force.addTorsion(map_index, *hybrid_atom_ids)
            # track the atoms we add in the hybrid system to cross compare with new system
            old_system_terms[tuple(hybrid_atom_ids)] = map_index

        # gather all alchemical atoms, use a copy so we don't change the groups
        alchemical_atoms = self._atom_classes["core_atoms"].copy()
        alchemical_atoms.update(self._atom_classes["unique_old_atoms"], self._atom_classes["unique_new_atoms"])
        # check if any of the atoms added are in the alchemical region
        old_added_atoms = {atom_id for atoms in old_system_terms.keys() for atom_id in atoms}
        if overlap_atoms := alchemical_atoms.intersection(old_added_atoms):
            raise RuntimeError(
                f"Incompatible CMAPTorsionForce term found in alchemical region for old system atoms {overlap_atoms}")

        # now loop over the new system force and check the terms are compatible
        # we expect to add no new terms
        for i in range(new_num_maps):
            size, energy = cmap_new.getMapParameters(i)
            if (size, energy) != old_system_maps[i]:
                raise RuntimeError(f"Incompatible CMAPTorsionForce map parameters found between end states for map {i} "
                                   f"expected {old_system_maps[i]} found {(size, energy)}")

        for i in range(new_num_torsions):
            map_index, a1, a2, a3, a4, b1, b2, b3, b4 = cmap_new.getTorsionParameters(i)
            atom_ids = [a1, a2, a3, a4, b1, b2, b3, b4]
            # map to hybrid indices
            hybrid_atom_ids = [new_to_hybrid_index[a_id] for a_id in atom_ids]
            # check its in the old system terms
            if tuple(hybrid_atom_ids) not in old_system_terms.keys():
                raise RuntimeError(
                    f"Incompatible CMAPTorsionForce term found between end states for atoms {hybrid_atom_ids} "
                    f"not found in old system terms.")
            # check the map index is the same
            if map_index != old_system_terms[tuple(hybrid_atom_ids)]:
                raise RuntimeError(
                    f"Incompatible CMAPTorsionForce map index found between end states for atoms {hybrid_atom_ids} "
                    f"expected {old_system_terms[tuple(hybrid_atom_ids)]} found {map_index}")
        logger.info("CMAPTorsionForce added to the hybrid system")

    @staticmethod
    def _check_bounds(value, varname, minmax=(0, 1)):
        """
        Convenience method to check the bounds of a value.

        Parameters
        ----------
        value : float
            Value to evaluate.
        varname : str
            Name of value to raise in error message
        minmax : tuple
            Two element tuple with the lower and upper bounds to check.

        Raises
        ------
        AssertionError
            If value is lower or greater than bounds.
        """
        if value < minmax[0] or value > minmax[1]:
            raise AssertionError(f"{varname} is not in {minmax}")

    @staticmethod
    def _invert_dict(dictionary):
        """
        Convenience method to invert a dictionary (since we do it so often).

        Paramters:
        ----------
        dictionary : dict
            Dictionary you want to invert
        """
        return {v: k for k, v in dictionary.items()}

    def _set_mappings(self, old_to_new_map, core_old_to_new_map):
        """
        Parameters
        ----------
        old_to_new_map : dict of int : int
            Dictionary mapping atoms between the old and new systems.

        Notes
        -----
        * For now this directly sets the system, core and env old_to_new_map,
          new_to_old_map, an empty new_to_hybrid_map and an empty
          old_to_hybrid_map. In the future this will be moved to the one
          dictionary to make things a lot less confusing.
        """
        self._old_to_new_map = old_to_new_map
        self._core_old_to_new_map = core_old_to_new_map
        self._new_to_old_map = self._invert_dict(old_to_new_map)
        self._core_new_to_old_map = self._invert_dict(core_old_to_new_map)
        self._old_to_hybrid_map = {}
        self._new_to_hybrid_map = {}

        # Get unique atoms
        # old system first
        self._unique_old_atoms = []
        for particle_idx in range(self._old_system.getNumParticles()):
            if particle_idx not in self._old_to_new_map.keys():
                self._unique_old_atoms.append(particle_idx)

        self._unique_new_atoms = []
        for particle_idx in range(self._new_system.getNumParticles()):
            if particle_idx not in self._new_to_old_map.keys():
                self._unique_new_atoms.append(particle_idx)

        # Get env atoms (i.e. atoms mapped not in core)
        self._env_old_to_new_map = {}
        for key, value in old_to_new_map.items():
            if key not in self._core_old_to_new_map.keys():
                self._env_old_to_new_map[key] = value

        self._env_new_to_old_map = self._invert_dict(self._env_old_to_new_map)

        # IA - Internal check for now (move to test later)
        num_env = len(self._env_old_to_new_map.keys())
        num_core = len(self._core_old_to_new_map.keys())
        num_total = len(self._old_to_new_map.keys())
        assert num_env + num_core == num_total

    def _check_and_store_system_forces(self):
        """
        Conveniently stores the system forces and checks that no unknown
        forces exist.
        """

        def _check_unknown_forces(forces, system_name):
            # TODO: double check that CMMotionRemover is ok being here
<<<<<<< HEAD
            known_forces = {
                'HarmonicBondForce', 'HarmonicAngleForce',
                'PeriodicTorsionForce', 'NonbondedForce',
                'MonteCarloBarostat', 'CMMotionRemover',
                'MonteCarloMembraneBarostat',
            }
=======
            known_forces = {'HarmonicBondForce', 'HarmonicAngleForce',
                            'PeriodicTorsionForce', 'NonbondedForce',
                            'MonteCarloBarostat', 'CMMotionRemover', 'CMAPTorsionForce'}
>>>>>>> 44a3f7df

            force_names = forces.keys()
            unknown_forces = set(force_names) - set(known_forces)
            if unknown_forces:
                errmsg = (f"Unknown forces {unknown_forces} encountered in "
                          f"{system_name} system")
                raise ValueError(errmsg)

        # Prepare dicts of forces, which will be useful later
        # TODO: Store this as self._system_forces[name], name in ('old',
        # 'new', 'hybrid') for compactness
        self._old_system_forces = {type(force).__name__: force for force in
                                   self._old_system.getForces()}
        _check_unknown_forces(self._old_system_forces, 'old')
        self._new_system_forces = {type(force).__name__: force for force in
                                   self._new_system.getForces()}
        _check_unknown_forces(self._new_system_forces, 'new')

        # TODO: check if this is actually used much, otherwise ditch it
        # Get and store the nonbonded method from the system:
        self._nonbonded_method = self._old_system_forces['NonbondedForce'].getNonbondedMethod()

    def _add_particles(self):
        """
        Adds particles to the hybrid system.

        This does not copy over interactions, but does copy over the masses.

        Note
        ----
        * If there is a difference in masses between the old and new systems
          the average mass of the two is used.

        TODO
        ----
        * Review influence of lack of mass scaling.
        """
        # Begin by copying all particles in the old system
        for particle_idx in range(self._old_system.getNumParticles()):
            mass_old = self._old_system.getParticleMass(particle_idx)

            if particle_idx in self._old_to_new_map.keys():
                particle_idx_new_system = self._old_to_new_map[particle_idx]
                mass_new = self._new_system.getParticleMass(
                    particle_idx_new_system)
                # Take the average of the masses if the atom is mapped
                particle_mass = (mass_old + mass_new) / 2
            else:
                particle_mass = mass_old

            hybrid_idx = self._hybrid_system.addParticle(particle_mass)
            self._old_to_hybrid_map[particle_idx] = hybrid_idx

            # If the particle index in question is mapped, make sure to add it
            # to the new to hybrid map as well.
            if particle_idx in self._old_to_new_map.keys():
                self._new_to_hybrid_map[particle_idx_new_system] = hybrid_idx

        # Next, add the remaining unique atoms from the new system to the
        # hybrid system and map accordingly.
        for particle_idx in self._unique_new_atoms:
            particle_mass = self._new_system.getParticleMass(particle_idx)
            hybrid_idx = self._hybrid_system.addParticle(particle_mass)
            self._new_to_hybrid_map[particle_idx] = hybrid_idx

        # Create the opposite atom maps for later use (nonbonded processing)
        self._hybrid_to_old_map = self._invert_dict(self._old_to_hybrid_map)
        self._hybrid_to_new_map = self._invert_dict(self._new_to_hybrid_map)

    def _handle_box(self):
        """
        Copies over the barostat and box vectors as necessary.
        """
        # Check that if there is a barostat in the old system,
        # it is added to the hybrid system
        known_barostats = ["MonteCarloBarostat", "MonteCarloMembraneBarostat"]
        present_barostat = [i for i in self._old_system_forces.keys() if i in known_barostats]
        if len(present_barostat) == 1:
            barostat = copy.deepcopy(
                self._old_system_forces[present_barostat[0]])
            self._hybrid_system.addForce(barostat)

        # Copy over the box vectors from the old system
        box_vectors = self._old_system.getDefaultPeriodicBoxVectors()
        self._hybrid_system.setDefaultPeriodicBoxVectors(*box_vectors)

    def _set_atom_classes(self):
        """
        This method determines whether each atom belongs to unique old,
        unique new, core, or environment, as defined in the class docstring.
        All indices are indices in the hybrid system.
        """
        self._atom_classes = {'unique_old_atoms': set(),
                              'unique_new_atoms': set(),
                              'core_atoms': set(),
                              'environment_atoms': set()}

        # First, find the unique old atoms
        for atom_idx in self._unique_old_atoms:
            hybrid_idx = self._old_to_hybrid_map[atom_idx]
            self._atom_classes['unique_old_atoms'].add(hybrid_idx)

        # Then the unique new atoms
        for atom_idx in self._unique_new_atoms:
            hybrid_idx = self._new_to_hybrid_map[atom_idx]
            self._atom_classes['unique_new_atoms'].add(hybrid_idx)

        # The core atoms:
        for new_idx, old_idx in self._core_new_to_old_map.items():
            new_to_hybrid_idx = self._new_to_hybrid_map[new_idx]
            old_to_hybrid_idx = self._old_to_hybrid_map[old_idx]
            if new_to_hybrid_idx != old_to_hybrid_idx:
                errmsg = (f"there is an index collision in hybrid indices of "
                          f"the core atom map: {self._core_new_to_old_map}")
                raise AssertionError(errmsg)
            self._atom_classes['core_atoms'].add(new_to_hybrid_idx)

        # The environment atoms:
        for new_idx, old_idx in self._env_new_to_old_map.items():
            new_to_hybrid_idx = self._new_to_hybrid_map[new_idx]
            old_to_hybrid_idx = self._old_to_hybrid_map[old_idx]
            if new_to_hybrid_idx != old_to_hybrid_idx:
                errmsg = (f"there is an index collion in hybrid indices of "
                          f"the environment atom map: "
                          f"{self._env_new_to_old_map}")
                raise AssertionError(errmsg)
            self._atom_classes['environment_atoms'].add(new_to_hybrid_idx)

    @staticmethod
    def _generate_dict_from_exceptions(force):
        """
        This is a utility function to generate a dictionary of the form
        (particle1_idx, particle2_idx) : [exception parameters].
        This will facilitate access and search of exceptions.

        Parameters
        ----------
        force : openmm.NonbondedForce object
            a force containing exceptions

        Returns
        -------
        exceptions_dict : dict
            Dictionary of exceptions
        """
        exceptions_dict = {}

        for exception_index in range(force.getNumExceptions()):
            [index1, index2, chargeProd, sigma, epsilon] = force.getExceptionParameters(exception_index)
            exceptions_dict[(index1, index2)] = [chargeProd, sigma, epsilon]

        return exceptions_dict

    def _validate_disjoint_sets(self):
        """
        Conduct a sanity check to make sure that the hybrid maps of the old
        and new system exception dict keys do not contain both environment
        and unique_old/new atoms.

        TODO: repeated code - condense
        """
        for old_indices in self._old_system_exceptions.keys():
            hybrid_indices = (self._old_to_hybrid_map[old_indices[0]],
                              self._old_to_hybrid_map[old_indices[1]])
            old_env_intersection = set(old_indices).intersection(
                self._atom_classes['environment_atoms'])
            if old_env_intersection:
                if set(old_indices).intersection(
                    self._atom_classes['unique_old_atoms']
                ):
                    errmsg = (f"old index exceptions {old_indices} include "
                              "unique old and environment atoms, which is "
                              "disallowed")
                    raise AssertionError(errmsg)

        for new_indices in self._new_system_exceptions.keys():
            hybrid_indices = (self._new_to_hybrid_map[new_indices[0]],
                              self._new_to_hybrid_map[new_indices[1]])
            new_env_intersection = set(hybrid_indices).intersection(
                self._atom_classes['environment_atoms'])
            if new_env_intersection:
                if set(hybrid_indices).intersection(
                    self._atom_classes['unique_new_atoms']
                ):
                    errmsg = (f"new index exceptions {new_indices} include "
                              "unique new and environment atoms, which is "
                              "dissallowed")
                    raise AssertionError

    def _handle_constraints(self):
        """
        This method adds relevant constraints from the old and new systems.

        First, all constraints from the old systenm are added.
        Then, constraints to atoms unique to the new system are added.

        TODO: condense duplicated code
        """
        # lengths of constraints already added
        constraint_lengths = dict()

        # old system
        hybrid_map = self._old_to_hybrid_map
        for const_idx in range(self._old_system.getNumConstraints()):
            at1, at2, length = self._old_system.getConstraintParameters(
                const_idx)
            hybrid_atoms = tuple(sorted([hybrid_map[at1], hybrid_map[at2]]))
            if hybrid_atoms not in constraint_lengths.keys():
                self._hybrid_system.addConstraint(hybrid_atoms[0],
                                                  hybrid_atoms[1], length)
                constraint_lengths[hybrid_atoms] = length
            else:

                if constraint_lengths[hybrid_atoms] != length:
                    raise AssertionError('constraint length is changing')

        # new system
        hybrid_map = self._new_to_hybrid_map
        for const_idx in range(self._new_system.getNumConstraints()):
            at1, at2, length = self._new_system.getConstraintParameters(
                const_idx)
            hybrid_atoms = tuple(sorted([hybrid_map[at1], hybrid_map[at2]]))
            if hybrid_atoms not in constraint_lengths.keys():
                self._hybrid_system.addConstraint(hybrid_atoms[0],
                                                  hybrid_atoms[1], length)
                constraint_lengths[hybrid_atoms] = length
            else:
                if constraint_lengths[hybrid_atoms] != length:
                    raise AssertionError('constraint length is changing')

    @staticmethod
    def _copy_threeparticleavg(atm_map, env_atoms, vs):
        """
        Helper method to copy a ThreeParticleAverageSite virtual site
        from two mapped Systems.

        Parameters
        ----------
        atm_map : dict[int, int]
          The atom map correspondance between the two Systems.
        env_atoms: set[int]
          A list of environment atoms for the target System. This
          checks that no alchemical atoms are being tied to.
        vs : openmm.ThreeParticleAverageSite

        Returns
        -------
        openmm.ThreeParticleAverageSite
        """
        particles = {}
        weights = {}
        for i in range(vs.getNumParticles()):
            particles[i] = atm_map[vs.getParticle(i)]
            weights[i] = vs.getWeight(i)
        if not all(i in env_atoms for i in particles.values()):
            errmsg = ("Virtual sites bound to non-environment atoms "
                      "are not supported")
            raise ValueError(errmsg)
        return openmm.ThreeParticleAverageSite(
            particles[0], particles[1], particles[2],
            weights[0], weights[1], weights[2],
        )

    def _handle_virtual_sites(self):
        """
        Ensure that all virtual sites in old and new system are copied over to
        the hybrid system. Note that we do not support virtual sites in the
        changing region.

        TODO - remerge into a single loop
        TODO - check that it's fine to double count here (even so, there's
               an optimisation that could be done here...)
        """
        # old system
        # Loop through virtual sites
        for particle_idx in range(self._old_system.getNumParticles()):
            if self._old_system.isVirtualSite(particle_idx):
                # If it's a virtual site, make sure it is not in the unique or
                # core atoms, since this is currently unsupported
                hybrid_idx = self._old_to_hybrid_map[particle_idx]
                if hybrid_idx not in self._atom_classes['environment_atoms']:
                    errmsg = ("Virtual sites in changing residue are "
                              "unsupported.")
                    raise ValueError(errmsg)
                else:
                    virtual_site = self._old_system.getVirtualSite(
                        particle_idx)
                    if isinstance(
                        virtual_site, openmm.ThreeParticleAverageSite):
                        vs_copy = self._copy_threeparticleavg(
                            self._old_to_hybrid_map,
                            self._atom_classes['environment_atoms'],
                            virtual_site,
                        )
                    else:
                        errmsg = ("Unsupported VirtualSite "
                                  f"class: {virtual_site}")
                        raise ValueError(errmsg)

                    self._hybrid_system.setVirtualSite(hybrid_idx,
                                                       vs_copy)

        # new system - there should be nothing left to add
        # Loop through virtual sites
        for particle_idx in range(self._new_system.getNumParticles()):
            if self._new_system.isVirtualSite(particle_idx):
                # If it's a virtual site, make sure it is not in the unique or
                # core atoms, since this is currently unsupported
                hybrid_idx = self._new_to_hybrid_map[particle_idx]
                if hybrid_idx not in self._atom_classes['environment_atoms']:
                    errmsg = ("Virtual sites in changing residue are "
                              "unsupported.")
                    raise ValueError(errmsg)
                else:
                    if not self._hybrid_system.isVirtualSite(hybrid_idx):
                        errmsg = ("Environment virtual site in new system "
                                  "found not copied from old system")
                        raise ValueError(errmsg)

    def _add_bond_force_terms(self):
        """
        This function adds the appropriate bond forces to the system
        (according to groups defined in the main class docstring). Note that
        it does _not_ add the particles to the force. It only adds the force
        to facilitate another method adding the particles to the force.

        Notes
        -----
        * User defined functions have been removed for now.
        """
        core_energy_expression = '(K/2)*(r-length)^2;'
        # linearly interpolate spring constant
        core_energy_expression += 'K = (1-lambda_bonds)*K1 + lambda_bonds*K2;'
        # linearly interpolate bond length
        core_energy_expression += 'length = (1-lambda_bonds)*length1 + lambda_bonds*length2;'

        # Create the force and add the relevant parameters
        custom_core_force = openmm.CustomBondForce(core_energy_expression)
        custom_core_force.addPerBondParameter('length1')  # old bond length
        custom_core_force.addPerBondParameter('K1')  # old spring constant
        custom_core_force.addPerBondParameter('length2')  # new bond length
        custom_core_force.addPerBondParameter('K2')  # new spring constant

        custom_core_force.addGlobalParameter('lambda_bonds', 0.0)

        self._hybrid_system.addForce(custom_core_force)
        self._hybrid_system_forces['core_bond_force'] = custom_core_force

        # Add a bond force for environment and unique atoms (bonds are never
        # scaled for these):
        standard_bond_force = openmm.HarmonicBondForce()
        self._hybrid_system.addForce(standard_bond_force)
        self._hybrid_system_forces['standard_bond_force'] = standard_bond_force

    def _add_angle_force_terms(self):
        """
        This function adds the appropriate angle force terms to the hybrid
        system. It does not add particles or parameters to the force; this is
        done elsewhere.

        Notes
        -----
        * User defined functions have been removed for now.
        * Neglected angle terms have been removed for now.
        """
        energy_expression = '(K/2)*(theta-theta0)^2;'
        # linearly interpolate spring constant
        energy_expression += 'K = (1.0-lambda_angles)*K_1 + lambda_angles*K_2;'
        # linearly interpolate equilibrium angle
        energy_expression += 'theta0 = (1.0-lambda_angles)*theta0_1 + lambda_angles*theta0_2;'

        # Create the force and add relevant parameters
        custom_core_force = openmm.CustomAngleForce(energy_expression)
        # molecule1 equilibrium angle
        custom_core_force.addPerAngleParameter('theta0_1')
        # molecule1 spring constant
        custom_core_force.addPerAngleParameter('K_1')
        # molecule2 equilibrium angle
        custom_core_force.addPerAngleParameter('theta0_2')
        # molecule2 spring constant
        custom_core_force.addPerAngleParameter('K_2')

        custom_core_force.addGlobalParameter('lambda_angles', 0.0)

        # Add the force to the system and the force dict.
        self._hybrid_system.addForce(custom_core_force)
        self._hybrid_system_forces['core_angle_force'] = custom_core_force

        # Add an angle term for environment/unique interactions -- these are
        # never scaled
        standard_angle_force = openmm.HarmonicAngleForce()
        self._hybrid_system.addForce(standard_angle_force)
        self._hybrid_system_forces['standard_angle_force'] = standard_angle_force

    def _add_torsion_force_terms(self):
        """
        This function adds the appropriate PeriodicTorsionForce terms to the
        system. Core torsions are interpolated, while environment and unique
        torsions are always on.

        Notes
        -----
        * User defined functions have been removed for now.
        * Options for add_custom_core_force (default True) and
          add_unique_atom_torsion_force (default True) have been removed for
          now.
        """
        energy_expression = '(1-lambda_torsions)*U1 + lambda_torsions*U2;'
        energy_expression += 'U1 = K1*(1+cos(periodicity1*theta-phase1));'
        energy_expression += 'U2 = K2*(1+cos(periodicity2*theta-phase2));'

        # Create the force and add the relevant parameters
        custom_core_force = openmm.CustomTorsionForce(energy_expression)
        # molecule1 periodicity
        custom_core_force.addPerTorsionParameter('periodicity1')
        # molecule1 phase
        custom_core_force.addPerTorsionParameter('phase1')
        # molecule1 spring constant
        custom_core_force.addPerTorsionParameter('K1')
        # molecule2 periodicity
        custom_core_force.addPerTorsionParameter('periodicity2')
        # molecule2 phase
        custom_core_force.addPerTorsionParameter('phase2')
        # molecule2 spring constant
        custom_core_force.addPerTorsionParameter('K2')

        custom_core_force.addGlobalParameter('lambda_torsions', 0.0)

        # Add the force to the system
        self._hybrid_system.addForce(custom_core_force)
        self._hybrid_system_forces['custom_torsion_force'] = custom_core_force

        # Create and add the torsion term for unique/environment atoms
        unique_atom_torsion_force = openmm.PeriodicTorsionForce()
        self._hybrid_system.addForce(unique_atom_torsion_force)
        self._hybrid_system_forces['unique_atom_torsion_force'] = unique_atom_torsion_force

    @staticmethod
    def _nonbonded_custom(v2):
        """
        Get a part of the nonbonded energy expression when there is no cutoff.

        Parameters
        ----------
        v2 : bool
            Whether to use the softcore methods as defined by Gapsys et al.
            JCTC 2012.

        Returns
        -------
        sterics_energy_expression : str
            The energy expression for U_sterics
        electrostatics_energy_expression : str
            The energy expression for electrostatics

        TODO
        ----
        * Move to a dictionary or equivalent.
        """
        # Soft-core Lennard-Jones
        if v2:
            sterics_energy_expression = "U_sterics = select(step(r - r_LJ), 4*epsilon*x*(x-1.0), U_sterics_quad);"
            sterics_energy_expression += "U_sterics_quad = Force*(((r - r_LJ)^2)/2 - (r - r_LJ)) + U_sterics_cut;"
            sterics_energy_expression += "U_sterics_cut = 4*epsilon*((sigma/r_LJ)^6)*(((sigma/r_LJ)^6) - 1.0);"
            sterics_energy_expression += "Force = -4*epsilon*((-12*sigma^12)/(r_LJ^13) + (6*sigma^6)/(r_LJ^7));"
            sterics_energy_expression += "x = (sigma/r)^6;"
            sterics_energy_expression += "r_LJ = softcore_alpha*((26/7)*(sigma^6)*lambda_sterics_deprecated)^(1/6);"
            sterics_energy_expression += "lambda_sterics_deprecated = new_interaction*(1.0 - lambda_sterics_insert) + old_interaction*lambda_sterics_delete;"
        else:
            sterics_energy_expression = "U_sterics = 4*epsilon*x*(x-1.0); x = (sigma/reff_sterics)^6;"

        return sterics_energy_expression

    @staticmethod
    def _nonbonded_custom_sterics_common():
        """
        Get a custom sterics expression using amber softcore expression

        Returns
        -------
        sterics_addition : str
            The common softcore sterics energy expression

        TODO
        ----
        * Move to a dictionary or equivalent.
        """
        # interpolation
        sterics_addition = "epsilon = (1-lambda_sterics)*epsilonA + lambda_sterics*epsilonB;"
        # effective softcore distance for sterics
        sterics_addition += "reff_sterics = sigma*((softcore_alpha*lambda_alpha + (r/sigma)^6))^(1/6);"
        sterics_addition += "sigma = (1-lambda_sterics)*sigmaA + lambda_sterics*sigmaB;"

        sterics_addition += "lambda_alpha = new_interaction*(1-lambda_sterics_insert) + old_interaction*lambda_sterics_delete;"
        sterics_addition += "lambda_sterics = core_interaction*lambda_sterics_core + new_interaction*lambda_sterics_insert + old_interaction*lambda_sterics_delete;"
        sterics_addition += "core_interaction = delta(unique_old1+unique_old2+unique_new1+unique_new2);new_interaction = max(unique_new1, unique_new2);old_interaction = max(unique_old1, unique_old2);"

        return sterics_addition

    @staticmethod
    def _nonbonded_custom_mixing_rules():
        """
        Mixing rules for the custom nonbonded force.

        Returns
        -------
        sterics_mixing_rules : str
            The mixing expression for sterics
        electrostatics_mixing_rules : str
            The mixiing rules for electrostatics

        TODO
        ----
        * Move to a dictionary or equivalent.
        """
        # Define mixing rules.
        # mixing rule for epsilon
        sterics_mixing_rules = "epsilonA = sqrt(epsilonA1*epsilonA2);"
        # mixing rule for epsilon
        sterics_mixing_rules += "epsilonB = sqrt(epsilonB1*epsilonB2);"
        # mixing rule for sigma
        sterics_mixing_rules += "sigmaA = 0.5*(sigmaA1 + sigmaA2);"
        # mixing rule for sigma
        sterics_mixing_rules += "sigmaB = 0.5*(sigmaB1 + sigmaB2);"
        return sterics_mixing_rules

    @staticmethod
    def _translate_nonbonded_method_to_custom(standard_nonbonded_method):
        """
        Utility function to translate the nonbonded method enum from the
        standard nonbonded force to the custom version
        `CutoffPeriodic`, `PME`, and `Ewald` all become `CutoffPeriodic`;
        `NoCutoff` becomes `NoCutoff`; `CutoffNonPeriodic` becomes
        `CutoffNonPeriodic`

        Parameters
        ----------
        standard_nonbonded_method : openmm.NonbondedForce.NonbondedMethod
            the nonbonded method of the standard force

        Returns
        -------
        custom_nonbonded_method : openmm.CustomNonbondedForce.NonbondedMethod
            the nonbonded method for the equivalent customnonbonded force
        """
        if standard_nonbonded_method in [openmm.NonbondedForce.CutoffPeriodic,
                                         openmm.NonbondedForce.PME,
                                         openmm.NonbondedForce.Ewald]:
            return openmm.CustomNonbondedForce.CutoffPeriodic
        elif standard_nonbonded_method == openmm.NonbondedForce.NoCutoff:
            return openmm.CustomNonbondedForce.NoCutoff
        elif standard_nonbonded_method == openmm.NonbondedForce.CutoffNonPeriodic:
            return openmm.CustomNonbondedForce.CutoffNonPeriodic
        else:
            errmsg = "This nonbonded method is not supported."
            raise NotImplementedError(errmsg)

    def _add_nonbonded_force_terms(self):
        """
        Add the nonbonded force terms to the hybrid system. Note that as with
        the other forces, this method does not add any interactions. It only
        sets up the forces.

        Notes
        -----
        * User defined functions have been removed for now.
        * Argument `add_custom_sterics_force` (default True) has been removed
          for now.

        TODO
        ----
        * Move nonbonded_method defn here to avoid just setting it globally
          and polluting `self`.
        """
        # Add a regular nonbonded force for all interactions that are not
        # changing.
        standard_nonbonded_force = openmm.NonbondedForce()
        self._hybrid_system.addForce(standard_nonbonded_force)
        self._hybrid_system_forces['standard_nonbonded_force'] = standard_nonbonded_force

        # Create a CustomNonbondedForce to handle alchemically interpolated
        # nonbonded parameters.
        # Select functional form based on nonbonded method.
        # TODO: check _nonbonded_custom_ewald and _nonbonded_custom_cutoff
        # since they take arguments that are never used...
        r_cutoff = self._old_system_forces['NonbondedForce'].getCutoffDistance()
        sterics_energy_expression = self._nonbonded_custom(self._softcore_LJ_v2)
        if self._nonbonded_method in [openmm.NonbondedForce.NoCutoff]:
            sterics_energy_expression = self._nonbonded_custom(
                self._softcore_LJ_v2)
        elif self._nonbonded_method in [openmm.NonbondedForce.CutoffPeriodic,
                                        openmm.NonbondedForce.CutoffNonPeriodic]:
            epsilon_solvent = self._old_system_forces['NonbondedForce'].getReactionFieldDielectric()
            standard_nonbonded_force.setReactionFieldDielectric(
                epsilon_solvent)
            standard_nonbonded_force.setCutoffDistance(r_cutoff)
        elif self._nonbonded_method in [openmm.NonbondedForce.PME,
                                        openmm.NonbondedForce.Ewald]:
            [alpha_ewald, nx, ny, nz] = self._old_system_forces['NonbondedForce'].getPMEParameters()
            delta = self._old_system_forces['NonbondedForce'].getEwaldErrorTolerance()
            standard_nonbonded_force.setPMEParameters(alpha_ewald, nx, ny, nz)
            standard_nonbonded_force.setEwaldErrorTolerance(delta)
            standard_nonbonded_force.setCutoffDistance(r_cutoff)
        else:
            errmsg = f"Nonbonded method {self._nonbonded_method} not supported"
            raise ValueError(errmsg)

        standard_nonbonded_force.setNonbondedMethod(self._nonbonded_method)

        sterics_energy_expression += self._nonbonded_custom_sterics_common()

        sterics_mixing_rules = self._nonbonded_custom_mixing_rules()

        custom_nonbonded_method = self._translate_nonbonded_method_to_custom(
            self._nonbonded_method)

        total_sterics_energy = "U_sterics;" + sterics_energy_expression + sterics_mixing_rules

        sterics_custom_nonbonded_force = openmm.CustomNonbondedForce(
            total_sterics_energy)
        # Match cutoff from non-custom NB forces
        sterics_custom_nonbonded_force.setCutoffDistance(r_cutoff)

        if self._softcore_LJ_v2:
            sterics_custom_nonbonded_force.addGlobalParameter(
                "softcore_alpha", self._softcore_LJ_v2_alpha)
        else:
            sterics_custom_nonbonded_force.addGlobalParameter(
                "softcore_alpha", self._softcore_alpha)

        # Lennard-Jones sigma initial
        sterics_custom_nonbonded_force.addPerParticleParameter("sigmaA")
        # Lennard-Jones epsilon initial
        sterics_custom_nonbonded_force.addPerParticleParameter("epsilonA")
        # Lennard-Jones sigma final
        sterics_custom_nonbonded_force.addPerParticleParameter("sigmaB")
        # Lennard-Jones epsilon final
        sterics_custom_nonbonded_force.addPerParticleParameter("epsilonB")
        # 1 = hybrid old atom, 0 otherwise
        sterics_custom_nonbonded_force.addPerParticleParameter("unique_old")
        # 1 = hybrid new atom, 0 otherwise
        sterics_custom_nonbonded_force.addPerParticleParameter("unique_new")

        sterics_custom_nonbonded_force.addGlobalParameter(
            "lambda_sterics_core", 0.0)
        sterics_custom_nonbonded_force.addGlobalParameter(
            "lambda_electrostatics_core", 0.0)
        sterics_custom_nonbonded_force.addGlobalParameter(
            "lambda_sterics_insert", 0.0)
        sterics_custom_nonbonded_force.addGlobalParameter(
            "lambda_sterics_delete", 0.0)

        sterics_custom_nonbonded_force.setNonbondedMethod(
            custom_nonbonded_method)

        self._hybrid_system.addForce(sterics_custom_nonbonded_force)
        self._hybrid_system_forces['core_sterics_force'] = sterics_custom_nonbonded_force

        # Set the use of dispersion correction to be the same between the new
        # nonbonded force and the old one:
        if self._old_system_forces['NonbondedForce'].getUseDispersionCorrection():
            self._hybrid_system_forces['standard_nonbonded_force'].setUseDispersionCorrection(True)
            if self._use_dispersion_correction:
                sterics_custom_nonbonded_force.setUseLongRangeCorrection(True)
        else:
            self._hybrid_system_forces['standard_nonbonded_force'].setUseDispersionCorrection(False)

        if self._old_system_forces['NonbondedForce'].getUseSwitchingFunction():
            switching_distance = self._old_system_forces['NonbondedForce'].getSwitchingDistance()
            standard_nonbonded_force.setUseSwitchingFunction(True)
            standard_nonbonded_force.setSwitchingDistance(switching_distance)
            sterics_custom_nonbonded_force.setUseSwitchingFunction(True)
            sterics_custom_nonbonded_force.setSwitchingDistance(switching_distance)
        else:
            standard_nonbonded_force.setUseSwitchingFunction(False)
            sterics_custom_nonbonded_force.setUseSwitchingFunction(False)

    @staticmethod
    def _find_bond_parameters(bond_force, index1, index2):
        """
        This is a convenience function to find bond parameters in another
        system given the two indices.

        Parameters
        ----------
        bond_force : openmm.HarmonicBondForce
            The bond force where the parameters should be found
        index1 : int
           Index1 (order does not matter) of the bond atoms
        index2 : int
           Index2 (order does not matter) of the bond atoms

        Returns
        -------
        bond_parameters : list
            List of relevant bond parameters
        """
        index_set = {index1, index2}
        # Loop through all the bonds:
        for bond_index in range(bond_force.getNumBonds()):
            parms = bond_force.getBondParameters(bond_index)
            if index_set == {parms[0], parms[1]}:
                return parms

        return []

    def _handle_harmonic_bonds(self):
        """
        This method adds the appropriate interaction for all bonds in the
        hybrid system. The scheme used is:

        1) If the two atoms are both in the core, then we add to the
            CustomBondForce and interpolate between the two parameters
        2) If one of the atoms is in core and the other is environment, we
           have to assert that the bond parameters do not change between the
           old and the new system; then, the parameters are added to the
           regular bond force
        3) Otherwise, we add the bond to a regular bond force.

        Notes
        -----
        * Bond softening logic has been removed for now.
        """
        old_system_bond_force = self._old_system_forces['HarmonicBondForce']
        new_system_bond_force = self._new_system_forces['HarmonicBondForce']

        # First, loop through the old system bond forces and add relevant terms
        for bond_index in range(old_system_bond_force.getNumBonds()):
            # Get each set of bond parameters
            [index1_old, index2_old, r0_old, k_old] = old_system_bond_force.getBondParameters(bond_index)

            # Map the indices to the hybrid system, for which our atom classes
            # are defined.
            index1_hybrid = self._old_to_hybrid_map[index1_old]
            index2_hybrid = self._old_to_hybrid_map[index2_old]
            index_set = {index1_hybrid, index2_hybrid}

            # Now check if it is a subset of the core atoms (that is, both
            # atoms are in the core)
            # If it is, we need to find the parameters in the old system so
            # that we can interpolate
            if index_set.issubset(self._atom_classes['core_atoms']):
                index1_new = self._old_to_new_map[index1_old]
                index2_new = self._old_to_new_map[index2_old]
                new_bond_parameters = self._find_bond_parameters(
                    new_system_bond_force, index1_new, index2_new)
                if not new_bond_parameters:
                    r0_new = r0_old
                    k_new = 0.0*unit.kilojoule_per_mole/unit.angstrom**2
                else:
                    # TODO - why is this being recalculated?
                    [index1, index2, r0_new, k_new] = self._find_bond_parameters(
                        new_system_bond_force, index1_new, index2_new)
                self._hybrid_system_forces['core_bond_force'].addBond(
                    index1_hybrid, index2_hybrid,
                    [r0_old, k_old, r0_new, k_new])

            # Check if the index set is a subset of anything besides
            # environment (in the case of environment, we just add the bond to
            # the regular bond force)
            # that would mean that this bond is core-unique_old or
            # unique_old-unique_old
            # NOTE - These are currently all the same because we don't soften
            # TODO - work these out somewhere else, this is terribly difficult
            #        to understand logic.
            elif (index_set.issubset(self._atom_classes['unique_old_atoms']) or
                  (len(index_set.intersection(self._atom_classes['unique_old_atoms'])) == 1
                   and len(index_set.intersection(self._atom_classes['core_atoms'])) == 1)):

                # We can just add it to the regular bond force.
                self._hybrid_system_forces['standard_bond_force'].addBond(
                    index1_hybrid, index2_hybrid, r0_old, k_old)

            elif (len(index_set.intersection(self._atom_classes['environment_atoms'])) == 1 and
                  len(index_set.intersection(self._atom_classes['core_atoms'])) == 1):
                self._hybrid_system_forces['standard_bond_force'].addBond(
                    index1_hybrid, index2_hybrid, r0_old, k_old)

            # Otherwise, we just add the same parameters as those in the old
            # system (these are environment atoms, and the parameters are the
            # same)
            elif index_set.issubset(self._atom_classes['environment_atoms']):
                self._hybrid_system_forces['standard_bond_force'].addBond(
                    index1_hybrid, index2_hybrid, r0_old, k_old)
            else:
                errmsg = (f"hybrid index set {index_set} does not fit into a "
                          "canonical atom type")
                raise ValueError(errmsg)

        # Now loop through the new system to get the interactions that are
        # unique to it.
        for bond_index in range(new_system_bond_force.getNumBonds()):
            # Get each set of bond parameters
            [index1_new, index2_new, r0_new, k_new] = new_system_bond_force.getBondParameters(bond_index)

            # Convert indices to hybrid, since that is how we represent atom classes:
            index1_hybrid = self._new_to_hybrid_map[index1_new]
            index2_hybrid = self._new_to_hybrid_map[index2_new]
            index_set = {index1_hybrid, index2_hybrid}

            # If the intersection of this set and unique new atoms contains
            # anything, the bond is unique to the new system and must be added
            # all other bonds in the new system have been accounted for already
            # NOTE - These are mostly all the same because we don't soften
            if (len(index_set.intersection(self._atom_classes['unique_new_atoms'])) == 2 or
                (len(index_set.intersection(self._atom_classes['unique_new_atoms'])) == 1 and
                 len(index_set.intersection(self._atom_classes['core_atoms'])) == 1)):

                # If we aren't softening bonds, then just add it to the standard bond force
                self._hybrid_system_forces['standard_bond_force'].addBond(
                    index1_hybrid, index2_hybrid, r0_new, k_new)

            # If the bond is in the core, it has probably already been added
            # in the above loop. However, there are some circumstances
            # where it was not (closing a ring). In that case, the bond has
            # not been added and should be added here.
            # This has some peculiarities to be discussed...
            # TODO - Work out what the above peculiarities are...
            elif index_set.issubset(self._atom_classes['core_atoms']):
                if not self._find_bond_parameters(
                        self._hybrid_system_forces['core_bond_force'],
                        index1_hybrid, index2_hybrid):
                    r0_old = r0_new
                    k_old = 0.0*unit.kilojoule_per_mole/unit.angstrom**2
                    self._hybrid_system_forces['core_bond_force'].addBond(
                        index1_hybrid, index2_hybrid,
                        [r0_old, k_old, r0_new, k_new])
            elif index_set.issubset(self._atom_classes['environment_atoms']):
                # Already been added
                pass

            elif (len(index_set.intersection(self._atom_classes['environment_atoms'])) == 1 and
                  len(index_set.intersection(self._atom_classes['core_atoms'])) == 1):
                pass

            else:
                errmsg = (f"hybrid index set {index_set} does not fit into a "
                          "canonical atom type")
                raise ValueError(errmsg)

    @staticmethod
    def _find_angle_parameters(angle_force, indices):
        """
        Convenience function to find the angle parameters corresponding to a
        particular set of indices

        Parameters
        ----------
        angle_force : openmm.HarmonicAngleForce
            The force where the angle of interest may be found.
        indices : list of int
            The indices (any order) of the angle atoms

        Returns
        -------
        angle_params : list
            list of angle parameters
        """
        indices_reversed = indices[::-1]

        # Now loop through and try to find the angle:
        for angle_index in range(angle_force.getNumAngles()):
            angle_params = angle_force.getAngleParameters(angle_index)

            # Get a set representing the angle indices
            angle_param_indices = angle_params[:3]

            if (indices == angle_param_indices or
                    indices_reversed == angle_param_indices):
                return angle_params
        return []  # Return empty if no matching angle found

    def _handle_harmonic_angles(self):
        """
        This method adds the appropriate interaction for all angles in the
        hybrid system. The scheme used, as with bonds, is:

        1) If the three atoms are all in the core, then we add to the
           CustomAngleForce and interpolate between the two parameters
        2) If the three atoms contain at least one unique new, check if the
           angle is in the neglected new list, and if so, interpolate from
           K_1 = 0; else, if the three atoms contain at least one unique old,
           check if the angle is in the neglected old list, and if so,
           interpolate from K_2 = 0.
        3) If the angle contains at least one environment and at least one
           core atom, assert there are no unique new atoms and that the angle
           terms are preserved between the new and the old system.  Then add to
           the standard angle force.
        4) Otherwise, we add the angle to a regular angle force since it is
           environment.

        Notes
        -----
        * Removed softening and neglected angle functionality
        """
        old_system_angle_force = self._old_system_forces['HarmonicAngleForce']
        new_system_angle_force = self._new_system_forces['HarmonicAngleForce']

        # First, loop through all the angles in the old system to determine
        # what to do with them. We will only use the
        # custom angle force if all atoms are part of "core." Otherwise, they
        # are either unique to one system or never change.
        for angle_index in range(old_system_angle_force.getNumAngles()):

            old_angle_parameters = old_system_angle_force.getAngleParameters(
                                       angle_index)

            # Get the indices in the hybrid system
            hybrid_index_list = [
                self._old_to_hybrid_map[old_atomid] for old_atomid in old_angle_parameters[:3]
            ]
            hybrid_index_set = set(hybrid_index_list)

            # If all atoms are in the core, we'll need to find the
            # corresponding parameters in the old system and interpolate
            if hybrid_index_set.issubset(self._atom_classes['core_atoms']):
                # Get the new indices so we can get the new angle parameters
                new_indices = [
                    self._old_to_new_map[old_atomid] for old_atomid in old_angle_parameters[:3]
                ]
                new_angle_parameters = self._find_angle_parameters(
                    new_system_angle_force, new_indices
                )
                if not new_angle_parameters:
                    new_angle_parameters = [
                        0, 0, 0, old_angle_parameters[3],
                        0.0*unit.kilojoule_per_mole/unit.radian**2
                    ]

                # Add to the hybrid force:
                # the parameters at indices 3 and 4 represent theta0 and k,
                # respectively.
                hybrid_force_parameters = [
                    old_angle_parameters[3], old_angle_parameters[4],
                    new_angle_parameters[3], new_angle_parameters[4]
                ]
                self._hybrid_system_forces['core_angle_force'].addAngle(
                    hybrid_index_list[0], hybrid_index_list[1],
                    hybrid_index_list[2], hybrid_force_parameters
                )

            # Check if the atoms are neither all core nor all environment,
            # which would mean they involve unique old interactions
            elif not hybrid_index_set.issubset(
                    self._atom_classes['environment_atoms']):
                # if there is an environment atom
                if hybrid_index_set.intersection(
                        self._atom_classes['environment_atoms']):
                    if hybrid_index_set.intersection(
                            self._atom_classes['unique_old_atoms']):
                        errmsg = "we disallow unique-environment terms"
                        raise ValueError(errmsg)

                    self._hybrid_system_forces['standard_angle_force'].addAngle(
                        hybrid_index_list[0], hybrid_index_list[1],
                        hybrid_index_list[2], old_angle_parameters[3],
                        old_angle_parameters[4]
                    )
                else:
                    # There are no env atoms, so we can treat this term
                    # appropriately

                    # We don't soften so just add this to the standard angle
                    # force
                    self._hybrid_system_forces['standard_angle_force'].addAngle(
                        hybrid_index_list[0], hybrid_index_list[1],
                        hybrid_index_list[2], old_angle_parameters[3],
                        old_angle_parameters[4]
                    )

            # Otherwise, only environment atoms are in this interaction, so
            # add it to the standard angle force
            elif hybrid_index_set.issubset(
                    self._atom_classes['environment_atoms']):
                self._hybrid_system_forces['standard_angle_force'].addAngle(
                    hybrid_index_list[0], hybrid_index_list[1],
                    hybrid_index_list[2], old_angle_parameters[3],
                    old_angle_parameters[4]
                )
            else:
                errmsg = (f"handle_harmonic_angles: angle_index {angle_index} "
                          "does not fit a canonical form.")
                raise ValueError(errmsg)

        # Finally, loop through the new system force to add any unique new
        # angles
        for angle_index in range(new_system_angle_force.getNumAngles()):

            new_angle_parameters = new_system_angle_force.getAngleParameters(
                                       angle_index)

            # Get the indices in the hybrid system
            hybrid_index_list = [
                self._new_to_hybrid_map[new_atomid] for new_atomid in new_angle_parameters[:3]
            ]
            hybrid_index_set = set(hybrid_index_list)

            # If the intersection of this hybrid set with the unique new atoms
            # is nonempty, it must be added:
            # TODO - there's a ton of len > 0 on sets, empty sets == False,
            #        so we can simplify this logic.
            if len(hybrid_index_set.intersection(
                    self._atom_classes['unique_new_atoms'])) > 0:
                if hybrid_index_set.intersection(
                        self._atom_classes['environment_atoms']):
                    errmsg = ("we disallow angle terms with unique new and "
                              "environment atoms")
                    raise ValueError(errmsg)

                # Not softening just add to the nonalchemical force
                self._hybrid_system_forces['standard_angle_force'].addAngle(
                    hybrid_index_list[0], hybrid_index_list[1],
                    hybrid_index_list[2], new_angle_parameters[3],
                    new_angle_parameters[4]
                )

            elif hybrid_index_set.issubset(self._atom_classes['core_atoms']):
                if not self._find_angle_parameters(self._hybrid_system_forces['core_angle_force'],
                                                   hybrid_index_list):
                    hybrid_force_parameters = [
                        new_angle_parameters[3],
                        0.0*unit.kilojoule_per_mole/unit.radian**2,
                        new_angle_parameters[3], new_angle_parameters[4]
                    ]
                    self._hybrid_system_forces['core_angle_force'].addAngle(
                        hybrid_index_list[0], hybrid_index_list[1],
                        hybrid_index_list[2], hybrid_force_parameters
                    )
            elif hybrid_index_set.issubset(self._atom_classes['environment_atoms']):
                # We have already added the appropriate environmental atom
                # terms
                pass
            elif hybrid_index_set.intersection(self._atom_classes['environment_atoms']):
                if hybrid_index_set.intersection(self._atom_classes['unique_new_atoms']):
                    errmsg = ("we disallow angle terms with unique new and "
                              "environment atoms")
                    raise ValueError(errmsg)
            else:
                errmsg = (f"hybrid index list {hybrid_index_list} does not "
                          "fit into a canonical atom set")
                raise ValueError(errmsg)

    @staticmethod
    def _find_torsion_parameters(torsion_force, indices):
        """
        Convenience function to find the torsion parameters corresponding to a
        particular set of indices.

        Parameters
        ----------
        torsion_force : openmm.PeriodicTorsionForce
            torsion force where the torsion of interest may be found
        indices : list of int
            The indices of the atoms of the torsion

        Returns
        -------
        torsion_parameters : list
            torsion parameters
        """
        indices_reversed = indices[::-1]

        torsion_params_list = list()

        # Now loop through and try to find the torsion:
        for torsion_idx in range(torsion_force.getNumTorsions()):
            torsion_params = torsion_force.getTorsionParameters(torsion_idx)

            # Get a set representing the torsion indices:
            torsion_param_indices = torsion_params[:4]

            if (indices == torsion_param_indices or
                    indices_reversed == torsion_param_indices):
                torsion_params_list.append(torsion_params)

        return torsion_params_list

    def _handle_periodic_torsion_force(self):
        """
        Handle the torsions defined in the new and old systems as such:

        1. old system torsions will enter the ``custom_torsion_force`` if they
           do not contain ``unique_old_atoms`` and will interpolate from ``on``
           to ``off`` from ``lambda_torsions`` = 0 to 1, respectively.
        2. new system torsions will enter the ``custom_torsion_force`` if they
           do not contain ``unique_new_atoms`` and will interpolate from
           ``off`` to ``on`` from ``lambda_torsions`` = 0 to 1, respectively.
        3. old *and* new system torsions will enter the
           ``unique_atom_torsion_force`` (``standard_torsion_force``) and will
           *not* be interpolated.

        Notes
        -----
        * Torsion flattening logic has been removed for now.
        """
        old_system_torsion_force = self._old_system_forces['PeriodicTorsionForce']
        new_system_torsion_force = self._new_system_forces['PeriodicTorsionForce']

        auxiliary_custom_torsion_force = []
        old_custom_torsions_to_standard = []

        # We need to keep track of what torsions we added so that we do not
        # double count
        # added_torsions = []
        # TODO: Commented out since this actually isn't being done anywhere?
        #       Is it necessary? Should we add this logic back in?
        for torsion_index in range(old_system_torsion_force.getNumTorsions()):

            torsion_parameters = old_system_torsion_force.getTorsionParameters(
                                     torsion_index)

            # Get the indices in the hybrid system
            hybrid_index_list = [
                self._old_to_hybrid_map[old_index] for old_index in torsion_parameters[:4]
            ]
            hybrid_index_set = set(hybrid_index_list)

            # If all atoms are in the core, we'll need to find the
            # corresponding parameters in the old system and interpolate
            if hybrid_index_set.intersection(self._atom_classes['unique_old_atoms']):
                # Then it goes to a standard force...
                self._hybrid_system_forces['unique_atom_torsion_force'].addTorsion(
                    hybrid_index_list[0], hybrid_index_list[1],
                    hybrid_index_list[2], hybrid_index_list[3],
                    torsion_parameters[4], torsion_parameters[5],
                    torsion_parameters[6]
                )
            else:
                # It is a core-only term, an environment-only term, or a
                # core/env term; in any case, it goes to the core torsion_force
                # TODO - why are we even adding the 0.0, 0.0, 0.0 section?
                hybrid_force_parameters = [
                    torsion_parameters[4], torsion_parameters[5],
                    torsion_parameters[6], 0.0, 0.0, 0.0
                ]
                auxiliary_custom_torsion_force.append(
                    [hybrid_index_list[0], hybrid_index_list[1],
                     hybrid_index_list[2], hybrid_index_list[3],
                     hybrid_force_parameters[:3]]
                )

        for torsion_index in range(new_system_torsion_force.getNumTorsions()):
            torsion_parameters = new_system_torsion_force.getTorsionParameters(torsion_index)

            # Get the indices in the hybrid system:
            hybrid_index_list = [
                self._new_to_hybrid_map[new_index] for new_index in torsion_parameters[:4]]
            hybrid_index_set = set(hybrid_index_list)

            if hybrid_index_set.intersection(self._atom_classes['unique_new_atoms']):
                # Then it goes to the custom torsion force (scaled to zero)
                self._hybrid_system_forces['unique_atom_torsion_force'].addTorsion(
                    hybrid_index_list[0], hybrid_index_list[1],
                    hybrid_index_list[2], hybrid_index_list[3],
                    torsion_parameters[4], torsion_parameters[5],
                    torsion_parameters[6]
                )
            else:
                hybrid_force_parameters = [
                    0.0, 0.0, 0.0, torsion_parameters[4],
                    torsion_parameters[5], torsion_parameters[6]]

                # Check to see if this term is in the olds...
                term = [hybrid_index_list[0], hybrid_index_list[1],
                        hybrid_index_list[2], hybrid_index_list[3],
                        hybrid_force_parameters[3:]]
                if term in auxiliary_custom_torsion_force:
                    # Then this terms has to go to standard and be deleted...
                    old_index = auxiliary_custom_torsion_force.index(term)
                    old_custom_torsions_to_standard.append(old_index)
                    self._hybrid_system_forces['unique_atom_torsion_force'].addTorsion(
                        hybrid_index_list[0], hybrid_index_list[1],
                        hybrid_index_list[2], hybrid_index_list[3],
                        torsion_parameters[4], torsion_parameters[5],
                        torsion_parameters[6]
                    )
                else:
                    # Then this term has to go to the core force...
                    self._hybrid_system_forces['custom_torsion_force'].addTorsion(
                        hybrid_index_list[0], hybrid_index_list[1],
                        hybrid_index_list[2], hybrid_index_list[3],
                        hybrid_force_parameters
                    )

        # Now we have to loop through the aux custom torsion force
        for index in [q for q in range(len(auxiliary_custom_torsion_force))
                      if q not in old_custom_torsions_to_standard]:
            terms = auxiliary_custom_torsion_force[index]
            hybrid_index_list = terms[:4]
            hybrid_force_parameters = terms[4] + [0., 0., 0.]
            self._hybrid_system_forces['custom_torsion_force'].addTorsion(
                hybrid_index_list[0], hybrid_index_list[1],
                hybrid_index_list[2], hybrid_index_list[3],
                hybrid_force_parameters
            )

    def _handle_nonbonded(self):
        """
        Handle the nonbonded interactions defined in the new and old systems.

        TODO
        ----
        * Expand this docstring to explain the logic.
        * A lot of this logic is duplicated, probably turn it into a couple of
          functions.
        """
        def _check_indices(idx1, idx2):
            if idx1 != idx2:
                errmsg = ("Attempting to add incorrect particle to hybrid "
                          "system")
                raise ValueError(errmsg)

        old_system_nonbonded_force = self._old_system_forces['NonbondedForce']
        new_system_nonbonded_force = self._new_system_forces['NonbondedForce']
        hybrid_to_old_map = self._hybrid_to_old_map
        hybrid_to_new_map = self._hybrid_to_new_map

        # Define new global parameters for NonbondedForce
        self._hybrid_system_forces['standard_nonbonded_force'].addGlobalParameter('lambda_electrostatics_core', 0.0)
        self._hybrid_system_forces['standard_nonbonded_force'].addGlobalParameter('lambda_sterics_core', 0.0)
        self._hybrid_system_forces['standard_nonbonded_force'].addGlobalParameter("lambda_electrostatics_delete", 0.0)
        self._hybrid_system_forces['standard_nonbonded_force'].addGlobalParameter("lambda_electrostatics_insert", 0.0)

        # We have to loop through the particles in the system, because
        # nonbonded force does not accept index
        for particle_index in range(self._hybrid_system.getNumParticles()):

            if particle_index in self._atom_classes['unique_old_atoms']:
                # Get the parameters in the old system
                old_index = hybrid_to_old_map[particle_index]
                [charge, sigma, epsilon] = old_system_nonbonded_force.getParticleParameters(old_index)

                # Add the particle to the hybrid custom sterics and
                # electrostatics.
                # turning off sterics in forward direction
                check_index = self._hybrid_system_forces['core_sterics_force'].addParticle(
                    [sigma, epsilon, sigma, 0.0*epsilon, 1, 0]
                )
                _check_indices(particle_index, check_index)

                # Add particle to the regular nonbonded force, but
                # Lennard-Jones will be handled by CustomNonbondedForce
                check_index = self._hybrid_system_forces['standard_nonbonded_force'].addParticle(
                    charge, sigma, 0.0*epsilon
                )
                _check_indices(particle_index, check_index)

                # Charge will be turned off at
                # lambda_electrostatics_delete = 0, on at
                # lambda_electrostatics_delete = 1; kill charge with
                # lambda_electrostatics_delete = 0 --> 1
                self._hybrid_system_forces['standard_nonbonded_force'].addParticleParameterOffset(
                    'lambda_electrostatics_delete', particle_index,
                    -charge, 0*sigma, 0*epsilon
                )

            elif particle_index in self._atom_classes['unique_new_atoms']:
                # Get the parameters in the new system
                new_index = hybrid_to_new_map[particle_index]
                [charge, sigma, epsilon] = new_system_nonbonded_force.getParticleParameters(new_index)

                # Add the particle to the hybrid custom sterics and electrostatics
                # turning on sterics in forward direction
                check_index = self._hybrid_system_forces['core_sterics_force'].addParticle(
                    [sigma, 0.0*epsilon, sigma, epsilon, 0, 1]
                )
                _check_indices(particle_index, check_index)

                # Add particle to the regular nonbonded force, but
                # Lennard-Jones will be handled by CustomNonbondedForce
                check_index = self._hybrid_system_forces['standard_nonbonded_force'].addParticle(
                    0.0, sigma, 0.0
                )  # charge starts at zero
                _check_indices(particle_index, check_index)

                # Charge will be turned off at lambda_electrostatics_insert = 0
                # on at lambda_electrostatics_insert = 1;
                # add charge with lambda_electrostatics_insert = 0 --> 1
                self._hybrid_system_forces['standard_nonbonded_force'].addParticleParameterOffset(
                    'lambda_electrostatics_insert', particle_index,
                    +charge, 0, 0
                )

            elif particle_index in self._atom_classes['core_atoms']:
                # Get the parameters in the new and old systems:
                old_index = hybrid_to_old_map[particle_index]
                [charge_old, sigma_old, epsilon_old] = old_system_nonbonded_force.getParticleParameters(old_index)
                new_index = hybrid_to_new_map[particle_index]
                [charge_new, sigma_new, epsilon_new] = new_system_nonbonded_force.getParticleParameters(new_index)

                # Add the particle to the custom forces, interpolating between
                # the two parameters; add steric params and zero electrostatics
                # to core_sterics per usual
                check_index = self._hybrid_system_forces['core_sterics_force'].addParticle(
                    [sigma_old, epsilon_old, sigma_new, epsilon_new, 0, 0])
                _check_indices(particle_index, check_index)

                # Still add the particle to the regular nonbonded force, but
                # with zeroed out parameters; add old charge to
                # standard_nonbonded and zero sterics
                check_index = self._hybrid_system_forces['standard_nonbonded_force'].addParticle(
                    charge_old, 0.5*(sigma_old+sigma_new), 0.0)
                _check_indices(particle_index, check_index)

                # Charge is charge_old at lambda_electrostatics = 0,
                # charge_new at lambda_electrostatics = 1
                # TODO: We could also interpolate the Lennard-Jones here
                # instead of core_sterics force so that core_sterics_force
                # could just be softcore.

                # Interpolate between old and new charge with
                # lambda_electrostatics core make sure to keep sterics off
                self._hybrid_system_forces['standard_nonbonded_force'].addParticleParameterOffset(
                    'lambda_electrostatics_core', particle_index,
                    (charge_new - charge_old), 0, 0
                )

            # Otherwise, the particle is in the environment
            else:
                # The parameters will be the same in new and old system, so
                # just take the old parameters
                old_index = hybrid_to_old_map[particle_index]
                [charge, sigma, epsilon] = old_system_nonbonded_force.getParticleParameters(old_index)

                # Add the particle to the hybrid custom sterics, but they dont
                # change; electrostatics are ignored
                self._hybrid_system_forces['core_sterics_force'].addParticle(
                    [sigma, epsilon, sigma, epsilon, 0, 0]
                )

                # Add the environment atoms to the regular nonbonded force as
                # well: should we be adding steric terms here, too?
                self._hybrid_system_forces['standard_nonbonded_force'].addParticle(
                    charge, sigma, epsilon
                )

        # Now loop pairwise through (unique_old, unique_new) and add exceptions
        # so that they never interact electrostatically
        # (place into Nonbonded Force)
        unique_old_atoms = self._atom_classes['unique_old_atoms']
        unique_new_atoms = self._atom_classes['unique_new_atoms']

        for old in unique_old_atoms:
            for new in unique_new_atoms:
                self._hybrid_system_forces['standard_nonbonded_force'].addException(
                    old, new, 0.0*unit.elementary_charge**2,
                    1.0*unit.nanometers, 0.0*unit.kilojoules_per_mole)
                # This is only necessary to avoid the 'All forces must have
                # identical exclusions' rule
                self._hybrid_system_forces['core_sterics_force'].addExclusion(old, new)

        self._handle_interaction_groups()

        self._handle_hybrid_exceptions()

        self._handle_original_exceptions()

    def _handle_interaction_groups(self):
        """
        Create the appropriate interaction groups for the custom nonbonded
        forces. The groups are:

        1) Unique-old - core
        2) Unique-old - environment
        3) Unique-new - core
        4) Unique-new - environment
        5) Core - environment
        6) Core - core

        Unique-old and Unique new are prevented from interacting this way,
        and intra-unique interactions occur in an unmodified nonbonded force.

        Must be called after particles are added to the Nonbonded forces
        TODO: we should also be adding the following interaction groups...
        7) Unique-new - Unique-new
        8) Unique-old - Unique-old
        """
        # Get the force objects for convenience:
        sterics_custom_force = self._hybrid_system_forces['core_sterics_force']

        # Also prepare the atom classes
        core_atoms = self._atom_classes['core_atoms']
        unique_old_atoms = self._atom_classes['unique_old_atoms']
        unique_new_atoms = self._atom_classes['unique_new_atoms']
        environment_atoms = self._atom_classes['environment_atoms']

        sterics_custom_force.addInteractionGroup(unique_old_atoms, core_atoms)

        sterics_custom_force.addInteractionGroup(unique_old_atoms,
                                                 environment_atoms)

        sterics_custom_force.addInteractionGroup(unique_new_atoms,
                                                 core_atoms)

        sterics_custom_force.addInteractionGroup(unique_new_atoms,
                                                 environment_atoms)

        sterics_custom_force.addInteractionGroup(core_atoms, environment_atoms)

        sterics_custom_force.addInteractionGroup(core_atoms, core_atoms)

        sterics_custom_force.addInteractionGroup(unique_new_atoms,
                                                 unique_new_atoms)

        sterics_custom_force.addInteractionGroup(unique_old_atoms,
                                                 unique_old_atoms)

    def _handle_hybrid_exceptions(self):
        """
        Instead of excluding interactions that shouldn't occur, we provide
        exceptions for interactions that were zeroed out but should occur.
        """
        # TODO - are these actually used anywhere? Flake8 says no
        old_system_nonbonded_force = self._old_system_forces['NonbondedForce']
        new_system_nonbonded_force = self._new_system_forces['NonbondedForce']

        # Prepare the atom classes
        unique_old_atoms = self._atom_classes['unique_old_atoms']
        unique_new_atoms = self._atom_classes['unique_new_atoms']

        # Get the list of interaction pairs for which we need to set exceptions
        unique_old_pairs = list(itertools.combinations(unique_old_atoms, 2))
        unique_new_pairs = list(itertools.combinations(unique_new_atoms, 2))

        # Add back the interactions of the old unique atoms, unless there are
        # exceptions
        for atom_pair in unique_old_pairs:
            # Since the pairs are indexed in the dictionary by the old system
            # indices, we need to convert
            old_index_atom_pair = (self._hybrid_to_old_map[atom_pair[0]],
                                   self._hybrid_to_old_map[atom_pair[1]])

            # Now we check if the pair is in the exception dictionary
            if old_index_atom_pair in self._old_system_exceptions:
                [chargeProd, sigma, epsilon] = self._old_system_exceptions[old_index_atom_pair]
                # if we are interpolating 1,4 exceptions then we have to
                if self._interpolate_14s:
                    self._hybrid_system_forces['standard_nonbonded_force'].addException(
                        atom_pair[0], atom_pair[1], chargeProd*0.0,
                        sigma, epsilon*0.0
                    )
                else:
                    self._hybrid_system_forces['standard_nonbonded_force'].addException(
                        atom_pair[0], atom_pair[1], chargeProd, sigma, epsilon
                    )

                # Add exclusion to ensure exceptions are consistent
                self._hybrid_system_forces['core_sterics_force'].addExclusion(
                    atom_pair[0], atom_pair[1]
                )

            # Check if the pair is in the reverse order and use that if so
            elif old_index_atom_pair[::-1] in self._old_system_exceptions:
                [chargeProd, sigma, epsilon] = self._old_system_exceptions[old_index_atom_pair[::-1]]
                # If we are interpolating 1,4 exceptions then we have to
                if self._interpolate_14s:
                    self._hybrid_system_forces['standard_nonbonded_force'].addException(
                        atom_pair[0], atom_pair[1], chargeProd*0.0,
                        sigma, epsilon*0.0
                    )
                else:
                    self._hybrid_system_forces['standard_nonbonded_force'].addException(
                        atom_pair[0], atom_pair[1], chargeProd, sigma, epsilon)

                # Add exclusion to ensure exceptions are consistent
                self._hybrid_system_forces['core_sterics_force'].addExclusion(
                    atom_pair[0], atom_pair[1])

            # TODO: work out why there's a bunch of commented out code here
            # Exerpt:
            # If it's not handled by an exception in the original system, we
            # just add the regular parameters as an exception
            # TODO: this implies that the old-old nonbonded interactions (those
            # which are not exceptions) are always self-interacting throughout
            # lambda protocol...

        # Add back the interactions of the new unique atoms, unless there are
        # exceptions
        for atom_pair in unique_new_pairs:
            # Since the pairs are indexed in the dictionary by the new system
            # indices, we need to convert
            new_index_atom_pair = (self._hybrid_to_new_map[atom_pair[0]],
                                   self._hybrid_to_new_map[atom_pair[1]])

            # Now we check if the pair is in the exception dictionary
            if new_index_atom_pair in self._new_system_exceptions:
                [chargeProd, sigma, epsilon] = self._new_system_exceptions[new_index_atom_pair]
                if self._interpolate_14s:
                    self._hybrid_system_forces['standard_nonbonded_force'].addException(
                        atom_pair[0], atom_pair[1], chargeProd*0.0,
                        sigma, epsilon*0.0
                    )
                else:
                    self._hybrid_system_forces['standard_nonbonded_force'].addException(
                        atom_pair[0], atom_pair[1], chargeProd, sigma, epsilon
                    )

                self._hybrid_system_forces['core_sterics_force'].addExclusion(
                    atom_pair[0], atom_pair[1]
                )

            # Check if the pair is present in the reverse order and use that if so
            elif new_index_atom_pair[::-1] in self._new_system_exceptions:
                [chargeProd, sigma, epsilon] = self._new_system_exceptions[new_index_atom_pair[::-1]]
                if self._interpolate_14s:
                    self._hybrid_system_forces['standard_nonbonded_force'].addException(
                        atom_pair[0], atom_pair[1], chargeProd*0.0,
                        sigma, epsilon*0.0
                    )
                else:
                    self._hybrid_system_forces['standard_nonbonded_force'].addException(
                        atom_pair[0], atom_pair[1], chargeProd, sigma, epsilon
                    )

                self._hybrid_system_forces['core_sterics_force'].addExclusion(
                    atom_pair[0], atom_pair[1]
                )


            # TODO: work out why there's a bunch of commented out code here
            # If it's not handled by an exception in the original system, we
            # just add the regular parameters as an exception

    @staticmethod
    def _find_exception(force, index1, index2):
        """
        Find the exception that corresponds to the given indices in the given
        system

        Parameters
        ----------
        force : openmm.NonbondedForce object
            System containing the exceptions
        index1 : int
            The index of the first atom (order is unimportant)
        index2 : int
            The index of the second atom (order is unimportant)

        Returns
        -------
        exception_parameters : list
            List of exception parameters
        """
        index_set = {index1, index2}

        # Loop through the exceptions and try to find one matching the criteria
        for exception_idx in range(force.getNumExceptions()):
            exception_parameters = force.getExceptionParameters(exception_idx)
            if index_set==set(exception_parameters[:2]):
                return exception_parameters
        return []

    def _handle_original_exceptions(self):
        """
        This method ensures that exceptions present in the original systems are
        present in the hybrid appropriately.
        """
        # Get what we need to find the exceptions from the new and old systems:
        old_system_nonbonded_force = self._old_system_forces['NonbondedForce']
        new_system_nonbonded_force = self._new_system_forces['NonbondedForce']
        hybrid_to_old_map = self._hybrid_to_old_map
        hybrid_to_new_map = self._hybrid_to_new_map

        # First, loop through the old system's exceptions and add them to the
        # hybrid appropriately:
        for exception_pair, exception_parameters in self._old_system_exceptions.items():

            [index1_old, index2_old] = exception_pair
            [chargeProd_old, sigma_old, epsilon_old] = exception_parameters

            # Get hybrid indices:
            index1_hybrid = self._old_to_hybrid_map[index1_old]
            index2_hybrid = self._old_to_hybrid_map[index2_old]
            index_set = {index1_hybrid, index2_hybrid}


            # In this case, the interaction is only covered by the regular
            # nonbonded force, and as such will be copied to that force
            # In the unique-old case, it is handled elsewhere due to internal
            # peculiarities regarding exceptions
            if index_set.issubset(self._atom_classes['environment_atoms']):
                self._hybrid_system_forces['standard_nonbonded_force'].addException(
                    index1_hybrid, index2_hybrid, chargeProd_old,
                    sigma_old, epsilon_old
                )
                self._hybrid_system_forces['core_sterics_force'].addExclusion(
                    index1_hybrid, index2_hybrid
                )

            # We have already handled unique old - unique old exceptions
            elif len(index_set.intersection(self._atom_classes['unique_old_atoms'])) == 2:
                continue

            # Otherwise, check if one of the atoms in the set is in the
            # unique_old_group and the other is not:
            elif len(index_set.intersection(self._atom_classes['unique_old_atoms'])) == 1:
                if self._interpolate_14s:
                    self._hybrid_system_forces['standard_nonbonded_force'].addException(
                        index1_hybrid, index2_hybrid, chargeProd_old*0.0,
                        sigma_old, epsilon_old*0.0
                    )
                else:
                    self._hybrid_system_forces['standard_nonbonded_force'].addException(
                        index1_hybrid, index2_hybrid, chargeProd_old,
                        sigma_old, epsilon_old
                    )

                self._hybrid_system_forces['core_sterics_force'].addExclusion(
                    index1_hybrid, index2_hybrid
                )

            # If the exception particles are neither solely old unique, solely
            # environment, nor contain any unique old atoms, they are either
            # core/environment or core/core
            # In this case, we need to get the parameters from the exception in
            # the other (new) system, and interpolate between the two
            else:
                # First get the new indices.
                index1_new = hybrid_to_new_map[index1_hybrid]
                index2_new = hybrid_to_new_map[index2_hybrid]
                # Get the exception parameters:
                new_exception_parms= self._find_exception(
                                         new_system_nonbonded_force,
                                         index1_new, index2_new)

                # If there's no new exception, then we should just set the
                # exception parameters to be the nonbonded parameters
                if not new_exception_parms:
                    [charge1_new, sigma1_new, epsilon1_new] = new_system_nonbonded_force.getParticleParameters(index1_new)
                    [charge2_new, sigma2_new, epsilon2_new] = new_system_nonbonded_force.getParticleParameters(index2_new)

                    chargeProd_new = charge1_new * charge2_new
                    sigma_new = 0.5 * (sigma1_new + sigma2_new)
                    epsilon_new = unit.sqrt(epsilon1_new*epsilon2_new)
                else:
                    [index1_new, index2_new, chargeProd_new, sigma_new, epsilon_new] = new_exception_parms

                # Interpolate between old and new
                exception_index = self._hybrid_system_forces['standard_nonbonded_force'].addException(
                    index1_hybrid, index2_hybrid, chargeProd_old,
                    sigma_old, epsilon_old
                )
                self._hybrid_system_forces['standard_nonbonded_force'].addExceptionParameterOffset(
                    'lambda_electrostatics_core', exception_index,
                    (chargeProd_new - chargeProd_old), 0, 0
                )
                self._hybrid_system_forces['standard_nonbonded_force'].addExceptionParameterOffset(
                    'lambda_sterics_core', exception_index, 0,
                    (sigma_new - sigma_old), (epsilon_new - epsilon_old)
                )
                self._hybrid_system_forces['core_sterics_force'].addExclusion(
                    index1_hybrid, index2_hybrid
                )

        # Now, loop through the new system to collect remaining interactions.
        # The only that remain here are uniquenew-uniquenew, uniquenew-core,
        # and uniquenew-environment. There might also be core-core, since not
        # all core-core exceptions exist in both
        for exception_pair, exception_parameters in self._new_system_exceptions.items():
            [index1_new, index2_new] = exception_pair
            [chargeProd_new, sigma_new, epsilon_new] = exception_parameters

            # Get hybrid indices:
            index1_hybrid = self._new_to_hybrid_map[index1_new]
            index2_hybrid = self._new_to_hybrid_map[index2_new]

            index_set = {index1_hybrid, index2_hybrid}

            # If it's a subset of unique_new_atoms, then this is an
            # intra-unique interaction and should have its exceptions
            # specified in the regular nonbonded force. However, this is
            # handled elsewhere as above due to pecularities with exception
            # handling
            if index_set.issubset(self._atom_classes['unique_new_atoms']):
                continue

            # Look for the final class- interactions between uniquenew-core and
            # uniquenew-environment. They are treated similarly: they are
            # simply on and constant the entire time (as a valence term)
            elif len(index_set.intersection(self._atom_classes['unique_new_atoms'])) > 0:
                if self._interpolate_14s:
                    self._hybrid_system_forces['standard_nonbonded_force'].addException(
                        index1_hybrid, index2_hybrid, chargeProd_new*0.0,
                        sigma_new, epsilon_new*0.0
                    )
                else:
                    self._hybrid_system_forces['standard_nonbonded_force'].addException(
                        index1_hybrid, index2_hybrid, chargeProd_new,
                        sigma_new, epsilon_new
                    )

                self._hybrid_system_forces['core_sterics_force'].addExclusion(
                    index1_hybrid, index2_hybrid
                )

            # However, there may be a core exception that exists in one system
            # but not the other (ring closure)
            elif index_set.issubset(self._atom_classes['core_atoms']):

                # Get the old indices
                try:
                    index1_old = self._new_to_old_map[index1_new]
                    index2_old = self._new_to_old_map[index2_new]
                except KeyError:
                    continue

                # See if it's also in the old nonbonded force. if it is, then we don't need to add it.
                # But if it's not, we need to interpolate
                if not self._find_exception(old_system_nonbonded_force, index1_old, index2_old):

                    [charge1_old, sigma1_old, epsilon1_old] = old_system_nonbonded_force.getParticleParameters(index1_old)
                    [charge2_old, sigma2_old, epsilon2_old] = old_system_nonbonded_force.getParticleParameters(index2_old)

                    chargeProd_old = charge1_old*charge2_old
                    sigma_old = 0.5 * (sigma1_old + sigma2_old)
                    epsilon_old = unit.sqrt(epsilon1_old*epsilon2_old)

                    exception_index = self._hybrid_system_forces['standard_nonbonded_force'].addException(
                                          index1_hybrid, index2_hybrid,
                                          chargeProd_old, sigma_old,
                                          epsilon_old)

                    self._hybrid_system_forces['standard_nonbonded_force'].addExceptionParameterOffset(
                        'lambda_electrostatics_core', exception_index,
                        (chargeProd_new - chargeProd_old), 0, 0
                    )

                    self._hybrid_system_forces['standard_nonbonded_force'].addExceptionParameterOffset(
                        'lambda_sterics_core', exception_index, 0,
                        (sigma_new - sigma_old), (epsilon_new - epsilon_old)
                    )

                    self._hybrid_system_forces['core_sterics_force'].addExclusion(
                        index1_hybrid, index2_hybrid
                    )

    def _handle_old_new_exceptions(self):
        """
        Find the exceptions associated with old-old and old-core interactions,
        as well as new-new and new-core interactions.  Theses exceptions will
        be placed in CustomBondedForce that will interpolate electrostatics and
        a softcore potential.

        TODO
        ----
        * Move old_new_bond_exceptions to a dictionary or similar.
        """

        old_new_nonbonded_exceptions = "U_electrostatics + U_sterics;"

        if self._softcore_LJ_v2:
            old_new_nonbonded_exceptions += "U_sterics = select(step(r - r_LJ), 4*epsilon*x*(x-1.0), U_sterics_quad);"
            old_new_nonbonded_exceptions += "U_sterics_quad = Force*(((r - r_LJ)^2)/2 - (r - r_LJ)) + U_sterics_cut;"
            old_new_nonbonded_exceptions += "U_sterics_cut = 4*epsilon*((sigma/r_LJ)^6)*(((sigma/r_LJ)^6) - 1.0);"
            old_new_nonbonded_exceptions += "Force = -4*epsilon*((-12*sigma^12)/(r_LJ^13) + (6*sigma^6)/(r_LJ^7));"
            old_new_nonbonded_exceptions += "x = (sigma/r)^6;"
            old_new_nonbonded_exceptions += "r_LJ = softcore_alpha*((26/7)*(sigma^6)*lambda_sterics_deprecated)^(1/6);"
            old_new_nonbonded_exceptions += "lambda_sterics_deprecated = new_interaction*(1.0 - lambda_sterics_insert) + old_interaction*lambda_sterics_delete;"
        else:
            old_new_nonbonded_exceptions += "U_sterics = 4*epsilon*x*(x-1.0); x = (sigma/reff_sterics)^6;"
            old_new_nonbonded_exceptions += "reff_sterics = sigma*((softcore_alpha*lambda_alpha + (r/sigma)^6))^(1/6);"
            old_new_nonbonded_exceptions += "reff_sterics = sigma*((softcore_alpha*lambda_alpha + (r/sigma)^6))^(1/6);" # effective softcore distance for sterics
            old_new_nonbonded_exceptions += "lambda_alpha = new_interaction*(1-lambda_sterics_insert) + old_interaction*lambda_sterics_delete;"

        old_new_nonbonded_exceptions += "U_electrostatics = (lambda_electrostatics_insert * unique_new + unique_old * (1 - lambda_electrostatics_delete)) * ONE_4PI_EPS0*chargeProd/r;"
        old_new_nonbonded_exceptions += "ONE_4PI_EPS0 = %f;" % ONE_4PI_EPS0

        old_new_nonbonded_exceptions += "epsilon = (1-lambda_sterics)*epsilonA + lambda_sterics*epsilonB;" # interpolation
        old_new_nonbonded_exceptions += "sigma = (1-lambda_sterics)*sigmaA + lambda_sterics*sigmaB;"

        old_new_nonbonded_exceptions += "lambda_sterics = new_interaction*lambda_sterics_insert + old_interaction*lambda_sterics_delete;"
        old_new_nonbonded_exceptions += "new_interaction = delta(1-unique_new); old_interaction = delta(1-unique_old);"


        nonbonded_exceptions_force = openmm.CustomBondForce(
                                         old_new_nonbonded_exceptions)
        name = f"{nonbonded_exceptions_force.__class__.__name__}_exceptions"
        nonbonded_exceptions_force.setName(name)
        self._hybrid_system.addForce(nonbonded_exceptions_force)

        # For reference, set name in force dict
        self._hybrid_system_forces['old_new_exceptions_force'] = nonbonded_exceptions_force

        if self._softcore_LJ_v2:
            nonbonded_exceptions_force.addGlobalParameter(
                "softcore_alpha", self._softcore_LJ_v2_alpha
            )
        else:
            nonbonded_exceptions_force.addGlobalParameter(
                "softcore_alpha", self._softcore_alpha
            )

        # electrostatics insert
        nonbonded_exceptions_force.addGlobalParameter(
            "lambda_electrostatics_insert", 0.0
        )
        # electrostatics delete
        nonbonded_exceptions_force.addGlobalParameter(
            "lambda_electrostatics_delete", 0.0
        )
        # sterics insert
        nonbonded_exceptions_force.addGlobalParameter(
            "lambda_sterics_insert", 0.0
        )
        # steric delete
        nonbonded_exceptions_force.addGlobalParameter(
            "lambda_sterics_delete", 0.0
        )

        for parameter in ['chargeProd','sigmaA', 'epsilonA', 'sigmaB',
                          'epsilonB', 'unique_old', 'unique_new']:
            nonbonded_exceptions_force.addPerBondParameter(parameter)

        # Prepare for exceptions loop by grabbing nonbonded forces,
        # hybrid_to_old/new maps
        old_system_nonbonded_force = self._old_system_forces['NonbondedForce']
        new_system_nonbonded_force = self._new_system_forces['NonbondedForce']
        hybrid_to_old_map = self._hybrid_to_old_map
        hybrid_to_new_map = self._hybrid_to_new_map

        # First, loop through the old system's exceptions and add them to the
        # hybrid appropriately:
        for exception_pair, exception_parameters in self._old_system_exceptions.items():

            [index1_old, index2_old] = exception_pair
            [chargeProd_old, sigma_old, epsilon_old] = exception_parameters

            # Get hybrid indices:
            index1_hybrid = self._old_to_hybrid_map[index1_old]
            index2_hybrid = self._old_to_hybrid_map[index2_old]
            index_set = {index1_hybrid, index2_hybrid}

            # Otherwise, check if one of the atoms in the set is in the
            # unique_old_group and the other is not:
            if (len(index_set.intersection(self._atom_classes['unique_old_atoms'])) > 0 and
                (chargeProd_old.value_in_unit_system(unit.md_unit_system) != 0.0 or
                 epsilon_old.value_in_unit_system(unit.md_unit_system) != 0.0)):
                if self._interpolate_14s:
                    # If we are interpolating 1,4s, then we anneal this term
                    # off; otherwise, the exception force is constant and
                    # already handled in the standard nonbonded force
                    nonbonded_exceptions_force.addBond(
                        index1_hybrid, index2_hybrid,
                        [chargeProd_old, sigma_old, epsilon_old, sigma_old,
                         epsilon_old*0.0, 1, 0]
                    )



        # Next, loop through the new system's exceptions and add them to the
        # hybrid appropriately
        for exception_pair, exception_parameters in self._new_system_exceptions.items():
            [index1_new, index2_new] = exception_pair
            [chargeProd_new, sigma_new, epsilon_new] = exception_parameters

            # Get hybrid indices:
            index1_hybrid = self._new_to_hybrid_map[index1_new]
            index2_hybrid = self._new_to_hybrid_map[index2_new]

            index_set = {index1_hybrid, index2_hybrid}

            # Look for the final class- interactions between uniquenew-core and
            # uniquenew-environment. They are treated
            # similarly: they are simply on and constant the entire time
            # (as a valence term)
            if (len(index_set.intersection(self._atom_classes['unique_new_atoms'])) > 0 and
                (chargeProd_new.value_in_unit_system(unit.md_unit_system) != 0.0 or
                 epsilon_new.value_in_unit_system(unit.md_unit_system) != 0.0)):
                if self._interpolate_14s:
                    # If we are interpolating 1,4s, then we anneal this term
                    # on; otherwise, the exception force is constant and
                    # already handled in the standard nonbonded force
                    nonbonded_exceptions_force.addBond(
                        index1_hybrid, index2_hybrid,
                        [chargeProd_new, sigma_new, epsilon_new*0.0,
                         sigma_new, epsilon_new, 0, 1]
                    )

    def _compute_hybrid_positions(self):
        """
        The positions of the hybrid system. Dimensionality is (n_environment +
        n_core + n_old_unique + n_new_unique),
        The positions are assigned by first copying all the mapped positions
        from the old system in, then copying the
        mapped positions from the new system. This means that there is an
        assumption that the positions common to old and new are the same
        (which is the case for perses as-is).

        Returns
        -------
        hybrid_positions : np.ndarray [n, 3]
            Positions of the hybrid system, in nm
        """
        # Get unitless positions
        old_pos_without_units = np.array(
            self._old_positions.value_in_unit(unit.nanometer))
        new_pos_without_units = np.array(
            self._new_positions.value_in_unit(unit.nanometer))

        # Determine the number of particles in the system
        n_atoms_hybrid = self._hybrid_system.getNumParticles()

        # Initialize an array for hybrid positions
        hybrid_pos_array = np.zeros([n_atoms_hybrid, 3])

        # Loop through the old system indices, and assign positions.
        for old_idx, hybrid_idx in self._old_to_hybrid_map.items():
            hybrid_pos_array[hybrid_idx, :] = old_pos_without_units[old_idx, :]

        # Do the same for new indices. Note that this overwrites some
        # coordinates, but as stated above, the assumption is that these are
        # the same.
        for new_idx, hybrid_idx in self._new_to_hybrid_map.items():
            hybrid_pos_array[hybrid_idx, :] = new_pos_without_units[new_idx, :]

        return unit.Quantity(hybrid_pos_array, unit=unit.nanometers)

    def _create_mdtraj_topology(self):
        """
        Create an MDTraj trajectory of the hybrid system.

        Note
        ----
        This is purely for writing out trajectories and is not expected to be
        parametrized.

        TODO
        ----
        * A lot of this can be simplified / reworked.
        """
        old_top = mdt.Topology.from_openmm(self._old_topology)
        new_top = mdt.Topology.from_openmm(self._new_topology)

        hybrid_topology = copy.deepcopy(old_top)

        added_atoms = dict()

        # Get the core atoms in the new index system (as opposed to the hybrid
        # index system). We will need this later
        core_atoms_new_indices = set(self._core_old_to_new_map.values())

        # Now, add each unique new atom to the topology (this is the same order
        # as the system)
        for particle_idx in self._unique_new_atoms:
            new_particle_hybrid_idx = self._new_to_hybrid_map[particle_idx]
            new_system_atom = new_top.atom(particle_idx)

            # First, we get the residue in the new system associated with this
            # atom
            new_system_res = new_system_atom.residue

            # Next, we have to enumerate the other atoms in that residue to
            # find mapped atoms
            new_system_atom_set = {atom.index for atom in new_system_res.atoms}

            # Now, we find the subset of atoms that are mapped. These must be
            # in the "core" category, since they are mapped and part of a
            # changing residue
            mapped_new_atom_indices = core_atoms_new_indices.intersection(
                                          new_system_atom_set)

            # Now get the old indices of the above atoms so that we can find
            # the appropriate residue in the old system for this we can use the
            # new to old atom map
            mapped_old_atom_indices = [self._new_to_old_map[atom_idx] for
                                       atom_idx in mapped_new_atom_indices]

            # We can just take the first one--they all have the same residue
            first_mapped_old_atom_index = mapped_old_atom_indices[0]

            # Get the atom object corresponding to this index from the hybrid
            # (which is a deepcopy of the old)
            mapped_hybrid_system_atom = hybrid_topology.atom(
                                            first_mapped_old_atom_index)

            # Get the residue that is relevant to this atom
            mapped_residue = mapped_hybrid_system_atom.residue

            # Add the atom using the mapped residue
            added_atoms[new_particle_hybrid_idx] = hybrid_topology.add_atom(
                                                       new_system_atom.name,
                                                       new_system_atom.element,
                                                       mapped_residue)

        # Now loop through the bonds in the new system, and if the bond
        # contains a unique new atom, then add it to the hybrid topology
        for (atom1, atom2) in new_top.bonds:
            at1_hybrid_idx = self._new_to_hybrid_map[atom1.index]
            at2_hybrid_idx = self._new_to_hybrid_map[atom2.index]

            # If at least one atom is in the unique new class, we need to add
            # it to the hybrid system
            at1_uniq = at1_hybrid_idx in self._atom_classes['unique_new_atoms']
            at2_uniq = at2_hybrid_idx in self._atom_classes['unique_new_atoms']
            if at1_uniq or at2_uniq:
                if at1_uniq:
                    atom1_to_bond = added_atoms[at1_hybrid_idx]
                else:
                    old_idx = self._hybrid_to_old_map[at1_hybrid_idx]
                    atom1_to_bond = hybrid_topology.atom(old_idx)

                if at2_uniq:
                    atom2_to_bond = added_atoms[at2_hybrid_idx]
                else:
                    old_idx = self._hybrid_to_old_map[at2_hybrid_idx]
                    atom2_to_bond = hybrid_topology.atom(old_idx)

                hybrid_topology.add_bond(atom1_to_bond, atom2_to_bond)

        return hybrid_topology


    def _create_hybrid_topology(self):
        """
        Create a hybrid openmm.app.Topology from the input old and new
        Topologies.

        Note
        ----
        * This is not intended for parameterisation purposes, but instead
          for system visualisation.
        * Unlike the MDTraj Topology object, the residues of the alchemical
          species are not squashed.
        """

        hybrid_top = app.Topology()

        # In the first instance, create a list of necessary atoms from
        # both old & new Topologies
        atom_list = []
        # iterate once over the topologies for speed
        old_topology_atoms = list(self._old_topology.atoms())
        new_topology_atoms = list(self._new_topology.atoms())

        for pidx in range(self.hybrid_system.getNumParticles()):
            if pidx in self._hybrid_to_old_map:
                idx = self._hybrid_to_old_map[pidx]
                atom_list.append(old_topology_atoms[idx])
            else:
                idx = self._hybrid_to_new_map[pidx]
                atom_list.append(new_topology_atoms[idx])

        # Now we loop over the atoms and add them in alongside chains & resids

        # Non ideal variables to track the previous set of residues & chains
        # without having to constantly search backwards
        prev_res = None
        prev_chain = None

        for at in atom_list:
            if at.residue.chain != prev_chain:
                hybrid_chain = hybrid_top.addChain()
                prev_chain = at.residue.chain

            if at.residue != prev_res:
                hybrid_residue = hybrid_top.addResidue(
                    at.residue.name, hybrid_chain, at.residue.id
                )
                prev_res = at.residue

            hybrid_atom = hybrid_top.addAtom(
                at.name, at.element, hybrid_residue, at.id
            )

        # Next we deal with bonds
        # loop over the topology atoms once to avoid repeated calls
        hybrid_top_atom_list = list(hybrid_top.atoms())
        # First we add in all the old topology bonds
        for bond in self._old_topology.bonds():
            at1 = self.old_to_hybrid_atom_map[bond.atom1.index]
            at2 = self.old_to_hybrid_atom_map[bond.atom2.index]

            hybrid_top.addBond(
                hybrid_top_atom_list[at1],
                hybrid_top_atom_list[at2],
                bond.type, bond.order,
            )

        # Finally we add in all the bonds from the unique atoms in the
        # new Topology
        for bond in self._new_topology.bonds():
            at1 = self.new_to_hybrid_atom_map[bond.atom1.index]
            at2 = self.new_to_hybrid_atom_map[bond.atom2.index]
            if ((at1 in self._atom_classes['unique_new_atoms']) or
                (at2 in self._atom_classes['unique_new_atoms'])):
                hybrid_top.addBond(
                    hybrid_top_atom_list[at1],
                    hybrid_top_atom_list[at2],
                    bond.type, bond.order,
                )

        return hybrid_top

    def old_positions(self, hybrid_positions):
        """
        From input hybrid positions, get the positions which would correspond
        to the old system

        Parameters
        ----------
        hybrid_positions : [n, 3] np.ndarray or simtk.unit.Quantity
            The positions of the hybrid system

        Returns
        -------
        old_positions : [m, 3] np.ndarray with unit
            The positions of the old system
        """
        n_atoms_old = self._old_system.getNumParticles()
        # making sure hybrid positions are simtk.unit.Quantity objects
        if not isinstance(hybrid_positions, unit.Quantity):
            hybrid_positions = unit.Quantity(hybrid_positions,
                                             unit=unit.nanometer)
        old_positions = unit.Quantity(np.zeros([n_atoms_old, 3]),
                                      unit=unit.nanometer)
        for idx in range(n_atoms_old):
            hyb_idx = self._old_to_hybrid_map[idx]
            old_positions[idx, :] = hybrid_positions[hyb_idx, :]
        return old_positions

    def new_positions(self, hybrid_positions):
        """
        From input hybrid positions, get the positions which could correspond
        to the new system.

        Parameters
        ----------
        hybrid_positions : [n, 3] np.ndarray or simtk.unit.Quantity
            The positions of the hybrid system

        Returns
        -------
        new_positions : [m, 3] np.ndarray with unit
            The positions of the new system
        """
        n_atoms_new = self._new_system.getNumParticles()
        # making sure hybrid positions are simtk.unit.Quantity objects
        if not isinstance(hybrid_positions, unit.Quantity):
            hybrid_positions = unit.Quantity(hybrid_positions,
                                             unit=unit.nanometer)
        new_positions = unit.Quantity(np.zeros([n_atoms_new, 3]),
                                      unit=unit.nanometer)
        for idx in range(n_atoms_new):
            hyb_idx = self._new_to_hybrid_map[idx]
            new_positions[idx, :] = hybrid_positions[hyb_idx, :]
        return new_positions

    @property
    def hybrid_system(self):
        """
        The hybrid system.

        Returns
        -------
        hybrid_system : openmm.System
            The system representing a hybrid between old and new topologies
        """
        return self._hybrid_system

    @property
    def new_to_hybrid_atom_map(self):
        """
        Give a dictionary that maps new system atoms to the hybrid system.

        Returns
        -------
        new_to_hybrid_atom_map : dict of {int, int}
            The mapping of atoms from the new system to the hybrid
        """
        return self._new_to_hybrid_map

    @property
    def old_to_hybrid_atom_map(self):
        """
        Give a dictionary that maps old system atoms to the hybrid system.

        Returns
        -------
        old_to_hybrid_atom_map : dict of {int, int}
            The mapping of atoms from the old system to the hybrid
        """
        return self._old_to_hybrid_map

    @property
    def hybrid_positions(self):
        """
        The positions of the hybrid system. Dimensionality is (n_environment +
        n_core + n_old_unique + n_new_unique).
        The positions are assigned by first copying all the mapped positions
        from the old system in, then copying the mapped positions from the new
        system.

        Returns
        -------
        hybrid_positions : [n, 3] Quantity nanometers
        """
        return self._hybrid_positions

    @property
    def hybrid_topology(self):
        """
        An MDTraj hybrid topology for the purpose of writing out trajectories.

        Note that we do not expect this to be able to be parameterized by the
        openmm forcefield class.

        Returns
        -------
        hybrid_topology : mdtraj.Topology
        """
        return self._hybrid_topology

    @property
    def omm_hybrid_topology(self):
        """
        An OpenMM format of the hybrid topology. Also cannot be used to
        parameterize system, only to write out trajectories.

        Returns
        -------
        hybrid_topology : simtk.openmm.app.Topology


        .. versionchanged:: OpenFE 0.11
           Now returns a Topology directly constructed from the input
           old / new Topologies, instead of trying to roundtrip an
           mdtraj topology.
        """
        return self._omm_hybrid_topology

    @property
    def has_virtual_sites(self):
        """
        Checks the hybrid system and tells us if we have any virtual sites.

        Returns
        -------
        bool
          ``True`` if there are virtual sites, otherwise ``False``.
        """
        for ix in range(self._hybrid_system.getNumParticles()):
            if self._hybrid_system.isVirtualSite(ix):
                return True
        return False<|MERGE_RESOLUTION|>--- conflicted
+++ resolved
@@ -212,13 +212,10 @@
         self._handle_harmonic_bonds()
         self._handle_harmonic_angles()
         self._handle_periodic_torsion_force()
-<<<<<<< HEAD
-=======
 
         # add cmap terms if possible
         self._handle_cmap_torsion_force()
 
->>>>>>> 44a3f7df
         if has_nonbonded_force:
             self._handle_nonbonded()
             if not (len(self._old_system_exceptions.keys()) == 0 and
@@ -471,18 +468,12 @@
 
         def _check_unknown_forces(forces, system_name):
             # TODO: double check that CMMotionRemover is ok being here
-<<<<<<< HEAD
             known_forces = {
                 'HarmonicBondForce', 'HarmonicAngleForce',
                 'PeriodicTorsionForce', 'NonbondedForce',
                 'MonteCarloBarostat', 'CMMotionRemover',
-                'MonteCarloMembraneBarostat',
+                'CMAPTorsionForce', 'MonteCarloMembraneBarostat',
             }
-=======
-            known_forces = {'HarmonicBondForce', 'HarmonicAngleForce',
-                            'PeriodicTorsionForce', 'NonbondedForce',
-                            'MonteCarloBarostat', 'CMMotionRemover', 'CMAPTorsionForce'}
->>>>>>> 44a3f7df
 
             force_names = forces.keys()
             unknown_forces = set(force_names) - set(known_forces)
