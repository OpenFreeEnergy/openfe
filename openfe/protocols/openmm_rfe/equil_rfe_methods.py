--- conflicted
+++ resolved
@@ -496,14 +496,9 @@
         # our DAG has no dependencies, so just list units
         n_repeats = self.settings.protocol_repeats
         units = [RelativeHybridTopologyProtocolUnit(
-<<<<<<< HEAD
+            protocol=self,
             stateA=stateA, stateB=stateB,
             ligandmapping=ligandmapping,  # type: ignore
-            settings=self.settings,  # type: ignore
-=======
-            protocol=self,
-            stateA=stateA, stateB=stateB, ligandmapping=ligandmapping,
->>>>>>> 00ef4de0
             generation=0, repeat_id=int(uuid.uuid4()),
             name=f'{Anames} to {Bnames} repeat {i} generation 0')
             for i in range(n_repeats)]
