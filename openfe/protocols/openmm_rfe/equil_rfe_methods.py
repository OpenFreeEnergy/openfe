# This code is part of OpenFE and is licensed under the MIT license.
# For details, see https://github.com/OpenFreeEnergy/openfe
"""Equilibrium Relative Free Energy Protocol using OpenMM and OpenMMTools in a
Perses-like manner.

This module implements the necessary methodology toolking to run calculate the
relative free energy of a ligand transformation using OpenMM tools and one of
the following methods:
    - Hamiltonian Replica Exchange
    - Self-adjusted mixture sampling
    - Independent window sampling

Acknowledgements
----------------
This Protocol is based on, and leverages components originating from
the Perses toolkit (https://github.com/choderalab/perses).
"""

<<<<<<< HEAD
from .equil_rfe_settings import RelativeHybridTopologyProtocolSettings
from .hybridtop_unit_results import RelativeHybridTopologyProtocolResult
from .hybridtop_units import RelativeHybridTopologyProtocolUnit
from .hybridtop_protocols import RelativeHybridTopologyProtocol
=======
from __future__ import annotations

import json
import logging
import os
import pathlib
import subprocess
import uuid
import warnings
from collections import defaultdict
from itertools import chain
from typing import Any, Iterable, Optional, Union

import gufe
import matplotlib.pyplot as plt
import mdtraj
import numpy as np
import numpy.typing as npt
import openmmtools
from gufe import (
    ChemicalSystem,
    Component,
    ComponentMapping,
    LigandAtomMapping,
    ProteinComponent,
    SmallMoleculeComponent,
    SolventComponent,
    settings,
)
from openff.toolkit.topology import Molecule as OFFMolecule
from openff.units import Quantity, unit
from openff.units.openmm import ensure_quantity, from_openmm, to_openmm
from openmmtools import multistate

from openfe.due import Doi, due
from openfe.protocols.openmm_utils.omm_settings import (
    BasePartialChargeSettings,
)

from ...analysis import plotting
from ...utils import log_system_probe, without_oechem_backend
from ..openmm_utils import (
    charge_generation,
    multistate_analysis,
    omm_compute,
    settings_validation,
    system_creation,
    system_validation,
)
from . import _rfe_utils
from .equil_rfe_settings import (
    AlchemicalSettings,
    IntegratorSettings,
    LambdaSettings,
    MultiStateOutputSettings,
    MultiStateSimulationSettings,
    OpenFFPartialChargeSettings,
    OpenMMEngineSettings,
    OpenMMSolvationSettings,
    RelativeHybridTopologyProtocolSettings,
)

logger = logging.getLogger(__name__)


due.cite(
    Doi("10.5281/zenodo.1297683"),
    description="Perses",
    path="openfe.protocols.openmm_rfe.equil_rfe_methods",
    cite_module=True,
)

due.cite(
    Doi("10.5281/zenodo.596622"),
    description="OpenMMTools",
    path="openfe.protocols.openmm_rfe.equil_rfe_methods",
    cite_module=True,
)

due.cite(
    Doi("10.1371/journal.pcbi.1005659"),
    description="OpenMM",
    path="openfe.protocols.openmm_rfe.equil_rfe_methods",
    cite_module=True,
)


def _get_resname(off_mol) -> str:
    # behaviour changed between 0.10 and 0.11
    omm_top = off_mol.to_topology().to_openmm()
    names = [r.name for r in omm_top.residues()]
    if len(names) > 1:
        raise ValueError("We assume single residue")
    return names[0]


class RelativeHybridTopologyProtocolResult(gufe.ProtocolResult):
    """Dict-like container for the output of a RelativeHybridTopologyProtocol"""

    def __init__(self, **data):
        super().__init__(**data)
        # data is mapping of str(repeat_id): list[protocolunitresults]
        # TODO: Detect when we have extensions and stitch these together?
        if any(len(pur_list) > 2 for pur_list in self.data.values()):
            raise NotImplementedError("Can't stitch together results yet")

    @staticmethod
    def compute_mean_estimate(dGs: list[Quantity]) -> Quantity:
        u = dGs[0].u
        # convert all values to units of the first value, then take average of magnitude
        # this would avoid a screwy case where each value was in different units
        vals = np.asarray([dG.to(u).m for dG in dGs])

        return np.average(vals) * u

    def get_estimate(self) -> Quantity:
        """Average free energy difference of this transformation

        Returns
        -------
        dG : openff.units.Quantity
          The free energy difference between the first and last states. This is
          a Quantity defined with units.
        """
        # TODO: Check this holds up completely for SAMS.
        dGs = [pus[0].outputs["unit_estimate"] for pus in self.data.values()]
        return self.compute_mean_estimate(dGs)

    @staticmethod
    def compute_uncertainty(dGs: list[Quantity]) -> Quantity:
        u = dGs[0].u
        # convert all values to units of the first value, then take average of magnitude
        # this would avoid a screwy case where each value was in different units
        vals = np.asarray([dG.to(u).m for dG in dGs])

        return np.std(vals) * u

    def get_uncertainty(self) -> Quantity:
        """The uncertainty/error in the dG value: The std of the estimates of
        each independent repeat
        """

        dGs = [pus[0].outputs["unit_estimate"] for pus in self.data.values()]
        return self.compute_uncertainty(dGs)

    def get_individual_estimates(self) -> list[tuple[Quantity, Quantity]]:
        """Return a list of tuples containing the individual free energy
        estimates and associated MBAR errors for each repeat.

        Returns
        -------
        dGs : list[tuple[openff.units.Quantity]]
          n_replicate simulation list of tuples containing the free energy
          estimates (first entry) and associated MBAR estimate errors
          (second entry).
        """
        dGs = [
            (pus[0].outputs["unit_estimate"], pus[0].outputs["unit_estimate_error"])
            for pus in self.data.values()
        ]
        return dGs

    def get_forward_and_reverse_energy_analysis(
        self,
    ) -> list[Optional[dict[str, Union[npt.NDArray, Quantity]]]]:
        """
        Get a list of forward and reverse analysis of the free energies
        for each repeat using uncorrelated production samples.

        The returned dicts have keys:
        'fractions' - the fraction of data used for this estimate
        'forward_DGs', 'reverse_DGs' - for each fraction of data, the estimate
        'forward_dDGs', 'reverse_dDGs' - for each estimate, the uncertainty

        The 'fractions' values are a numpy array, while the other arrays are
        Quantity arrays, with units attached.

        If the list entry is ``None`` instead of a dictionary, this indicates
        that the analysis could not be carried out for that repeat. This
        is most likely caused by MBAR convergence issues when attempting to
        calculate free energies from too few samples.


        Returns
        -------
        forward_reverse : list[Optional[dict[str, Union[npt.NDArray, openff.units.Quantity]]]]


        Raises
        ------
        UserWarning
          If any of the forward and reverse entries are ``None``.
        """
        forward_reverse = [
            pus[0].outputs["forward_and_reverse_energies"] for pus in self.data.values()
        ]

        if None in forward_reverse:
            wmsg = (
                "One or more ``None`` entries were found in the list of "
                "forward and reverse analyses. This is likely caused by "
                "an MBAR convergence failure caused by too few independent "
                "samples when calculating the free energies of the 10% "
                "timeseries slice."
            )
            warnings.warn(wmsg)

        return forward_reverse

    def get_overlap_matrices(self) -> list[dict[str, npt.NDArray]]:
        """
        Return a list of dictionary containing the MBAR overlap estimates
        calculated for each repeat.

        Returns
        -------
        overlap_stats : list[dict[str, npt.NDArray]]
          A list of dictionaries containing the following keys:
            * ``scalar``: One minus the largest nontrivial eigenvalue
            * ``eigenvalues``: The sorted (descending) eigenvalues of the
              overlap matrix
            * ``matrix``: Estimated overlap matrix of observing a sample from
              state i in state j
        """
        # Loop through and get the repeats and get the matrices
        overlap_stats = [pus[0].outputs["unit_mbar_overlap"] for pus in self.data.values()]

        return overlap_stats

    def get_replica_transition_statistics(self) -> list[dict[str, npt.NDArray]]:
        """The replica lambda state transition statistics for each repeat.

        Note
        ----
        This is currently only available in cases where a replica exchange
        simulation was run.

        Returns
        -------
        repex_stats : list[dict[str, npt.NDArray]]
          A list of dictionaries containing the following:
            * ``eigenvalues``: The sorted (descending) eigenvalues of the
              lambda state transition matrix
            * ``matrix``: The transition matrix estimate of a replica switching
              from state i to state j.
        """
        try:
            repex_stats = [
                pus[0].outputs["replica_exchange_statistics"] for pus in self.data.values()
            ]
        except KeyError:
            errmsg = "Replica exchange statistics were not found, did you run a repex calculation?"
            raise ValueError(errmsg)

        return repex_stats

    def get_replica_states(self) -> list[npt.NDArray]:
        """
        Returns the timeseries of replica states for each repeat.

        Returns
        -------
        replica_states : List[npt.NDArray]
          List of replica states for each repeat
        """

        def is_file(filename: str):
            p = pathlib.Path(filename)
            if not p.exists():
                errmsg = f"File could not be found {p}"
                raise ValueError(errmsg)
            return p

        replica_states = []

        for pus in self.data.values():
            nc = is_file(pus[0].outputs["nc"])
            dir_path = nc.parents[0]
            chk = is_file(dir_path / pus[0].outputs["last_checkpoint"]).name
            reporter = multistate.MultiStateReporter(
                storage=nc, checkpoint_storage=chk, open_mode="r"
            )
            replica_states.append(np.asarray(reporter.read_replica_thermodynamic_states()))
            reporter.close()

        return replica_states

    def equilibration_iterations(self) -> list[float]:
        """
        Returns the number of equilibration iterations for each repeat
        of the calculation.

        Returns
        -------
        equilibration_lengths : list[float]
        """
        equilibration_lengths = [
            pus[0].outputs["equilibration_iterations"] for pus in self.data.values()
        ]

        return equilibration_lengths

    def production_iterations(self) -> list[float]:
        """
        Returns the number of uncorrelated production samples for each
        repeat of the calculation.

        Returns
        -------
        production_lengths : list[float]
        """
        production_lengths = [pus[0].outputs["production_iterations"] for pus in self.data.values()]

        return production_lengths


class RelativeHybridTopologyProtocol(gufe.Protocol):
    """
    Relative Free Energy calculations using OpenMM and OpenMMTools.

    Based on `Perses <https://github.com/choderalab/perses>`_

    See Also
    --------
    :mod:`openfe.protocols`
    :class:`openfe.protocols.openmm_rfe.RelativeHybridTopologySettings`
    :class:`openfe.protocols.openmm_rfe.RelativeHybridTopologyResult`
    :class:`openfe.protocols.openmm_rfe.RelativeHybridTopologyProtocolUnit`
    """

    result_cls = RelativeHybridTopologyProtocolResult
    _settings_cls = RelativeHybridTopologyProtocolSettings
    _settings: RelativeHybridTopologyProtocolSettings

    @classmethod
    def _default_settings(cls):
        """A dictionary of initial settings for this creating this Protocol

        These settings are intended as a suitable starting point for creating
        an instance of this protocol.  It is recommended, however that care is
        taken to inspect and customize these before performing a Protocol.

        Returns
        -------
        Settings
          a set of default settings
        """
        return RelativeHybridTopologyProtocolSettings(
            protocol_repeats=3,
            forcefield_settings=settings.OpenMMSystemGeneratorFFSettings(),
            thermo_settings=settings.ThermoSettings(
                temperature=298.15 * unit.kelvin,
                pressure=1 * unit.bar,
            ),
            partial_charge_settings=OpenFFPartialChargeSettings(),
            solvation_settings=OpenMMSolvationSettings(),
            alchemical_settings=AlchemicalSettings(softcore_LJ="gapsys"),
            lambda_settings=LambdaSettings(),
            simulation_settings=MultiStateSimulationSettings(
                equilibration_length=1.0 * unit.nanosecond,
                production_length=5.0 * unit.nanosecond,
            ),
            engine_settings=OpenMMEngineSettings(),
            integrator_settings=IntegratorSettings(),
            output_settings=MultiStateOutputSettings(),
        )

    @classmethod
    def _adaptive_settings(
        cls,
        stateA: ChemicalSystem,
        stateB: ChemicalSystem,
        mapping: gufe.LigandAtomMapping | list[gufe.LigandAtomMapping],
        initial_settings: None | RelativeHybridTopologyProtocolSettings = None,
    ) -> RelativeHybridTopologyProtocolSettings:
        """
        Get the recommended OpenFE settings for this protocol based on the input states involved in the
        transformation.

        These are intended as a suitable starting point for creating an instance of this protocol, which can be further
        customized before performing a Protocol.

        Parameters
        ----------
        stateA : ChemicalSystem
            The initial state of the transformation.
        stateB : ChemicalSystem
            The final state of the transformation.
        mapping : LigandAtomMapping | list[LigandAtomMapping]
            The mapping(s) between transforming components in stateA and stateB.
        initial_settings : None | RelativeHybridTopologyProtocolSettings, optional
            Initial settings to base the adaptive settings on. If None, default settings are used.

        Returns
        -------
        RelativeHybridTopologyProtocolSettings
            The recommended settings for this protocol based on the input states.

        Notes
        -----
        - If the transformation involves a change in net charge, the settings are adapted to use a more expensive
          protocol with 22 lambda windows and 20 ns production length per window.
        - If both states contain a ProteinComponent, the solvation padding is set to 1 nm.
        - If initial_settings is provided, the adaptive settings are based on a copy of these settings.
        """
        # use initial settings or default settings
        # this is needed for the CLI so we don't override user settings
        if initial_settings is not None:
            protocol_settings = initial_settings.copy(deep=True)
        else:
            protocol_settings = cls.default_settings()

        if isinstance(mapping, list):
            mapping = mapping[0]

        if mapping.get_alchemical_charge_difference() != 0:
            # apply the recommended charge change settings taken from the industry benchmarking as fast settings not validated
            # <https://github.com/OpenFreeEnergy/IndustryBenchmarks2024/blob/2df362306e2727321d55d16e06919559338c4250/industry_benchmarks/utils/plan_rbfe_network.py#L128-L146>
            info = (
                "Charge changing transformation between ligands "
                f"{mapping.componentA.name} and {mapping.componentB.name}. "
                "A more expensive protocol with 22 lambda windows, sampled "
                "for 20 ns each, will be used here."
            )
            logger.info(info)
            protocol_settings.alchemical_settings.explicit_charge_correction = True
            protocol_settings.simulation_settings.production_length = 20 * unit.nanosecond
            protocol_settings.simulation_settings.n_replicas = 22
            protocol_settings.lambda_settings.lambda_windows = 22

        # adapt the solvation padding based on the system components
        if stateA.contains(ProteinComponent) and stateB.contains(ProteinComponent):
            protocol_settings.solvation_settings.solvent_padding = 1 * unit.nanometer

        return protocol_settings

    @staticmethod
    def _validate_endstates(
        stateA: ChemicalSystem,
        stateB: ChemicalSystem,
    ) -> None:
        """
        Validates the end states for the RFE protocol.

        Parameters
        ----------
        stateA : ChemicalSystem
          The chemical system of end state A.
        stateB : ChemicalSystem
          The chemical system of end state B.

        Raises
        ------
        ValueError
          * If either state contains more than one unique Component.
          * If unique components are not SmallMoleculeComponents.
        """
        # Get the difference in Components between each state
        diff = stateA.component_diff(stateB)

        for i, entry in enumerate(diff):
            state_label = "A" if i == 0 else "B"

            # Check that there is only one unique Component in each state
            if len(entry) != 1:
                errmsg = (
                    "Only one alchemical component is allowed per end state. "
                    f"Found {len(entry)} in state {state_label}."
                )
                raise ValueError(errmsg)

            # Check that the unique Component is a SmallMoleculeComponent
            if not isinstance(entry[0], SmallMoleculeComponent):
                errmsg = (
                    f"Alchemical component in state {state_label} is of type "
                    f"{type(entry[0])}, but only SmallMoleculeComponents "
                    "transformations are currently supported."
                )
                raise ValueError(errmsg)

    @staticmethod
    def _validate_mapping(
        mapping: Optional[Union[ComponentMapping, list[ComponentMapping]]],
        alchemical_components: dict[str, list[Component]],
    ) -> None:
        """
        Validates that the provided mapping(s) are suitable for the RFE protocol.

        Parameters
        ----------
        mapping : Optional[Union[ComponentMapping, list[ComponentMapping]]]
          all mappings between transforming components.
        alchemical_components : dict[str, list[Component]]
          Dictionary contatining the alchemical components for
          states A and B.

        Raises
        ------
        ValueError
          * If there are more than one mapping or mapping is None
          * If the mapping components are not in the alchemical components.
        UserWarning
          * Mappings which involve element changes in core atoms
        """
        # if a single mapping is provided, convert to list
        if isinstance(mapping, ComponentMapping):
            mapping = [mapping]

        # For now we only support a single mapping
        if mapping is None or len(mapping) > 1:
            errmsg = "A single LigandAtomMapping is expected for this Protocol"
            raise ValueError(errmsg)

        # check that the mapping components are in the alchemical components
        for m in mapping:
            if m.componentA not in alchemical_components["stateA"]:
                raise ValueError(f"Mapping componentA {m.componentA} not in alchemical components of stateA")
            if m.componentB not in alchemical_components["stateB"]:
                raise ValueError(f"Mapping componentB {m.componentB} not in alchemical components of stateB")

        # TODO: remove - this is now the default behaviour?
        # Check for element changes in mappings
        for m in mapping:
            molA = m.componentA.to_rdkit()
            molB = m.componentB.to_rdkit()
            for i, j in m.componentA_to_componentB.items():
                atomA = molA.GetAtomWithIdx(i)
                atomB = molB.GetAtomWithIdx(j)
                if atomA.GetAtomicNum() != atomB.GetAtomicNum():
                    wmsg = (
                        f"Element change in mapping between atoms "
                        f"Ligand A: {i} (element {atomA.GetAtomicNum()}) and "
                        f"Ligand B: {j} (element {atomB.GetAtomicNum()})\n"
                        "No mass scaling is attempted in the hybrid topology, "
                        "the average mass of the two atoms will be used in the "
                        "simulation"
                    )
                    logger.warning(wmsg)
                    warnings.warn(wmsg)

    @staticmethod
    def _validate_smcs(
        stateA: ChemicalSystem,
        stateB: ChemicalSystem,
    ) -> None:
        """
        Validates the SmallMoleculeComponents.

        Parameters
        ----------
        stateA : ChemicalSystem
          The chemical system of end state A.
        stateB : ChemicalSystem
          The chemical system of end state B.

        Raises
        ------
        ValueError
          * If there are isomorphic SmallMoleculeComponents with
            different charges.
        """
        smcs_A = stateA.get_components_of_type(SmallMoleculeComponent)
        smcs_B = stateB.get_components_of_type(SmallMoleculeComponent)
        smcs_all = list(set(smcs_A).union(set(smcs_B)))
        offmols = [m.to_openff() for m in smcs_all]

        def _equal_charges(moli, molj):
            # Base case, both molecules don't have charges
            if (moli.partial_charges is None) & (molj.partial_charges is None):
                return True
            # If either is None but not the other
            if (moli.partial_charges is None) ^ (molj.partial_charges is None):
                return False
            # Check if the charges are close to each other
            return np.allclose(moli.partial_charges, molj.partial_charges)

        clashes = []

        for i, moli in enumerate(offmols):
            for molj in offmols:
                if moli.is_isomorphic_with(molj):
                    if not _equal_charges(moli, molj):
                        clashes.append(smcs_all[i])

        if len(clashes) > 0:
            errmsg = (
                "Found SmallMoleculeComponents are are isomorphic "
                "but with different charges, this is not currently allowed. "
                f"Affected components: {clashes}"
            )
            raise ValueError(errmsg)

    @staticmethod
    def _validate_charge_difference(
        mapping: LigandAtomMapping,
        nonbonded_method: str,
        explicit_charge_correction: bool,
        solvent_component: SolventComponent | None,
    ):
        """
        Validates the net charge difference between the two states.

        Parameters
        ----------
        mapping : dict[str, ComponentMapping]
          Dictionary of mappings between transforming components.
        nonbonded_method : str
          The OpenMM nonbonded method used for the simulation.
        explicit_charge_correction : bool
          Whether or not to use an explicit charge correction.
        solvent_component : openfe.SolventComponent | None
          The SolventComponent of the simulation.

        Raises
        ------
        ValueError
          * If an explicit charge correction is attempted and the
            nonbonded method is not PME.
          * If the absolute charge difference is greater than one
            and an explicit charge correction is attempted.
        UserWarning
          * If there is any charge difference.
        """
        difference = mapping.get_alchemical_charge_difference()

        if abs(difference) == 0:
            return

        if not explicit_charge_correction:
            wmsg = (
                f"A charge difference of {difference} is observed "
                "between the end states. No charge correction has "
                "been requested, please account for this in your "
                "final results."
            )
            logger.warning(wmsg)
            warnings.warn(wmsg)
            return

        if solvent_component is None:
            errmsg = "Cannot use eplicit charge correction without solvent"
            raise ValueError(errmsg)

        # We implicitly check earlier that we have to have pme for a solvated
        # system, so we only need to check the nonbonded method here
        if nonbonded_method.lower() != "pme":
            errmsg = "Explicit charge correction when not using PME is not currently supported."
            raise ValueError(errmsg)

        if abs(difference) > 1:
            errmsg = (
                f"A charge difference of {difference} is observed "
                "between the end states and an explicit charge  "
                "correction has been requested. Unfortunately "
                "only absolute differences of 1 are supported."
            )
            raise ValueError(errmsg)

        ion = {
            -1: solvent_component.positive_ion,
            1: solvent_component.negative_ion
        }[difference]

        wmsg = (
            f"A charge difference of {difference} is observed "
            "between the end states. This will be addressed by "
            f"transforming a water into a {ion} ion"
        )
        logger.info(wmsg)

    @staticmethod
    def _validate_simulation_settings(
        simulation_settings: MultiStateSimulationSettings,
        integrator_settings: IntegratorSettings,
        output_settings: MultiStateOutputSettings,
    ):
        """
        Validate various simulation settings, including but not limited to
        timestep conversions, and output file write frequencies.

        Parameters
        ----------
        simulation_settings : MultiStateSimulationSettings
          The sampler simulation settings.
        integrator_settings : IntegratorSettings
          Settings defining the behaviour of the integrator.
        output_settings : MultiStateOutputSettings
          Settings defining the simulation file writing behaviour.

        Raises
        ------
        ValueError
          * If the 
        """

        steps_per_iteration = settings_validation.convert_steps_per_iteration(
            simulation_settings=simulation_settings,
            integrator_settings=integrator_settings,
        )

        _ = settings_validation.get_simsteps(
            sim_length=simulation_settings.equilibration_length,
            timestep=integrator_settings.timestep,
            mc_steps=steps_per_iteration,
        )

        _ = settings_validation.get_simsteps(
            sim_length=simulation_settings.production_length,
            timestep=integrator_settings.timestep,
            mc_steps=steps_per_iteration,
        )

        _ = settings_validation.convert_checkpoint_interval_to_iterations(
            checkpoint_interval=output_settings.checkpoint_interval,
            time_per_iteration=simulation_settings.time_per_iteration,
        )

        if output_settings.positions_write_frequency is not None:
            _ = settings_validation.divmod_time_and_check(
                numerator=output_settings.positions_write_frequency,
                denominator=simulation_settings.time_per_iteration,
                numerator_name="output settings' positions_write_frequency",
                denominator_name="sampler settings' time_per_iteration",
            )

        if output_settings.velocities_write_frequency is not None:
            _ = settings_validation.divmod_time_and_check(
                numerator=output_settings.velocities_write_frequency,
                denominator=simulation_settings.time_per_iteration,
                numerator_name="output settings' velocities_write_frequency",
                denominator_name="sampler settings' time_per_iteration",
            )

        _, _ = settings_validation.convert_real_time_analysis_iterations(
            simulation_settings=simulation_settings,
        )

    def _validate(
        self,
        stateA: ChemicalSystem,
        stateB: ChemicalSystem,
        mapping: gufe.ComponentMapping | list[gufe.ComponentMapping] | None,
        extends: gufe.ProtocolDAGResult | None = None,
    ) -> None:
        # Check we're not trying to extend
        if extends:
            # This technically should be NotImplementedError
            # but gufe.Protocol.validate calls `_validate` wrapped around an
            # except for NotImplementedError, so we can't raise it here
            raise ValueError("Can't extend simulations yet")

        # Validate the end states
        self._validate_endstates(stateA, stateB)

        # Valildate the mapping
        alchem_comps = system_validation.get_alchemical_components(stateA, stateB)
        self._validate_mapping(mapping, alchem_comps)

        # Validate the small molecule components
        self._validate_smcs(stateA, stateB)

        # Validate solvent component
        nonbond = self.settings.forcefield_settings.nonbonded_method
        system_validation.validate_solvent(stateA, nonbond)

        # Validate solvation settings
        settings_validation.validate_openmm_solvation_settings(self.settings.solvation_settings)

        # Validate protein component
        system_validation.validate_protein(stateA)

        # Validate charge difference
        # Note: validation depends on the mapping & solvent component checks
        if stateA.contains(SolventComponent):
            solv_comp = stateA.get_components_of_type(SolventComponent)[0]
        else:
            solv_comp = None

        self._validate_charge_difference(
            mapping=mapping[0] if isinstance(mapping, list) else mapping,
            nonbonded_method=self.settings.forcefield_settings.nonbonded_method,
            explicit_charge_correction=self.settings.alchemical_settings.explicit_charge_correction,
            solvent_component=solv_comp,
        )

        # Validate integrator things
        settings_validation.validate_timestep(
            self.settings.forcefield_settings.hydrogen_mass,
            self.settings.integrator_settings.timestep,
        )

        # Validate simulation & output settings
        self._validate_simulation_settings(
            self.settings.simulation_settings,
            self.settings.integrator_settings,
            self.settings.output_settings,
        )

        # Validate alchemical settings
        # PR #125 temporarily pin lambda schedule spacing to n_replicas
        if self.settings.simulation_settings.n_replicas != self.settings.lambda_settings.lambda_windows:
            errmsg = (
                "Number of replicas in ``simulation_settings``: "
                f"{self.settings.simulation_settings.n_replicas} must equal "
                "the number of lambda windows in lambda_settings: "
                f"{self.settings.lambda_settings.lambda_windows}."
            )
            raise ValueError(errmsg)

    def _create(
        self,
        stateA: ChemicalSystem,
        stateB: ChemicalSystem,
        mapping: Optional[Union[gufe.ComponentMapping, list[gufe.ComponentMapping]]],
        extends: Optional[gufe.ProtocolDAGResult] = None,
    ) -> list[gufe.ProtocolUnit]:
        # validate inputs
        self.validate(stateA=stateA, stateB=stateB, mapping=mapping, extends=extends)

        # get alchemical components and mapping
        alchem_comps = system_validation.get_alchemical_components(stateA, stateB)
        ligandmapping = mapping[0] if isinstance(mapping, list) else mapping

        # actually create and return Units
        Anames = ",".join(c.name for c in alchem_comps["stateA"])
        Bnames = ",".join(c.name for c in alchem_comps["stateB"])

        # our DAG has no dependencies, so just list units
        n_repeats = self.settings.protocol_repeats

        units = [
            RelativeHybridTopologyProtocolUnit(
                protocol=self,
                stateA=stateA,
                stateB=stateB,
                ligandmapping=ligandmapping,
                generation=0,
                repeat_id=int(uuid.uuid4()),
                name=f"{Anames} to {Bnames} repeat {i} generation 0",
            )
            for i in range(n_repeats)
        ]

        return units

    def _gather(self, protocol_dag_results: Iterable[gufe.ProtocolDAGResult]) -> dict[str, Any]:
        # result units will have a repeat_id and generations within this repeat_id
        # first group according to repeat_id
        unsorted_repeats = defaultdict(list)
        for d in protocol_dag_results:
            pu: gufe.ProtocolUnitResult
            for pu in d.protocol_unit_results:
                if not pu.ok():
                    continue

                unsorted_repeats[pu.outputs["repeat_id"]].append(pu)

        # then sort by generation within each repeat_id list
        repeats: dict[str, list[gufe.ProtocolUnitResult]] = {}
        for k, v in unsorted_repeats.items():
            repeats[str(k)] = sorted(v, key=lambda x: x.outputs["generation"])

        # returns a dict of repeat_id: sorted list of ProtocolUnitResult
        return repeats


class RelativeHybridTopologyProtocolUnit(gufe.ProtocolUnit):
    """
    Calculates the relative free energy of an alchemical ligand transformation.
    """

    def __init__(
        self,
        *,
        protocol: RelativeHybridTopologyProtocol,
        stateA: ChemicalSystem,
        stateB: ChemicalSystem,
        ligandmapping: LigandAtomMapping,
        generation: int,
        repeat_id: int,
        name: Optional[str] = None,
    ):
        """
        Parameters
        ----------
        protocol : RelativeHybridTopologyProtocol
          protocol used to create this Unit. Contains key information such
          as the settings.
        stateA, stateB : ChemicalSystem
          the two ligand SmallMoleculeComponents to transform between.  The
          transformation will go from ligandA to ligandB.
        ligandmapping : LigandAtomMapping
          the mapping of atoms between the two ligand components
        repeat_id : int
          identifier for which repeat (aka replica/clone) this Unit is
        generation : int
          counter for how many times this repeat has been extended
        name : str, optional
          human-readable identifier for this Unit

        Notes
        -----
        The mapping used must not involve any elemental changes.  A check for
        this is done on class creation.
        """
        super().__init__(
            name=name,
            protocol=protocol,
            stateA=stateA,
            stateB=stateB,
            ligandmapping=ligandmapping,
            repeat_id=repeat_id,
            generation=generation,
        )

    @staticmethod
    def _assign_partial_charges(
        charge_settings: OpenFFPartialChargeSettings,
        off_small_mols: dict[str, list[tuple[SmallMoleculeComponent, OFFMolecule]]],
    ) -> None:
        """
        Assign partial charges to SMCs.

        Parameters
        ----------
        charge_settings : OpenFFPartialChargeSettings
          Settings for controlling how the partial charges are assigned.
        off_small_mols : dict[str, list[tuple[SmallMoleculeComponent, OFFMolecule]]]
          Dictionary of dictionary of OpenFF Molecules to add, keyed by
          state and SmallMoleculeComponent.
        """
        for smc, mol in chain(
            off_small_mols["stateA"], off_small_mols["stateB"], off_small_mols["both"]
        ):
            charge_generation.assign_offmol_partial_charges(
                offmol=mol,
                overwrite=False,
                method=charge_settings.partial_charge_method,
                toolkit_backend=charge_settings.off_toolkit_backend,
                generate_n_conformers=charge_settings.number_of_conformers,
                nagl_model=charge_settings.nagl_model,
            )

    def run(
        self, *, dry=False, verbose=True, scratch_basepath=None, shared_basepath=None
    ) -> dict[str, Any]:
        """Run the relative free energy calculation.

        Parameters
        ----------
        dry : bool
          Do a dry run of the calculation, creating all necessary hybrid
          system components (topology, system, sampler, etc...) but without
          running the simulation.
        verbose : bool
          Verbose output of the simulation progress. Output is provided via
          INFO level logging.
        scratch_basepath: Pathlike, optional
          Where to store temporary files, defaults to current working directory
        shared_basepath : Pathlike, optional
          Where to run the calculation, defaults to current working directory

        Returns
        -------
        dict
          Outputs created in the basepath directory or the debug objects
          (i.e. sampler) if ``dry==True``.

        Raises
        ------
        error
          Exception if anything failed
        """
        if verbose:
            self.logger.info("Preparing the hybrid topology simulation")
        if scratch_basepath is None:
            scratch_basepath = pathlib.Path(".")
        if shared_basepath is None:
            # use cwd
            shared_basepath = pathlib.Path(".")

        # 0. General setup and settings dependency resolution step

        # Extract relevant settings
        protocol_settings: RelativeHybridTopologyProtocolSettings = self._inputs[
            "protocol"
        ].settings
        stateA = self._inputs["stateA"]
        stateB = self._inputs["stateB"]
        mapping = self._inputs["ligandmapping"]

        forcefield_settings: settings.OpenMMSystemGeneratorFFSettings = (
            protocol_settings.forcefield_settings
        )
        thermo_settings: settings.ThermoSettings = protocol_settings.thermo_settings
        alchem_settings: AlchemicalSettings = protocol_settings.alchemical_settings
        lambda_settings: LambdaSettings = protocol_settings.lambda_settings
        charge_settings: BasePartialChargeSettings = protocol_settings.partial_charge_settings
        solvation_settings: OpenMMSolvationSettings = protocol_settings.solvation_settings
        sampler_settings: MultiStateSimulationSettings = protocol_settings.simulation_settings
        output_settings: MultiStateOutputSettings = protocol_settings.output_settings
        integrator_settings: IntegratorSettings = protocol_settings.integrator_settings

        # TODO: Also validate various conversions?
        # Convert various time based inputs to steps/iterations
        steps_per_iteration = settings_validation.convert_steps_per_iteration(
            simulation_settings=sampler_settings,
            integrator_settings=integrator_settings,
        )

        equil_steps = settings_validation.get_simsteps(
            sim_length=sampler_settings.equilibration_length,
            timestep=integrator_settings.timestep,
            mc_steps=steps_per_iteration,
        )
        prod_steps = settings_validation.get_simsteps(
            sim_length=sampler_settings.production_length,
            timestep=integrator_settings.timestep,
            mc_steps=steps_per_iteration,
        )

        solvent_comp, protein_comp, small_mols = system_validation.get_components(stateA)

        # Get the change difference between the end states
        # and check if the charge correction used is appropriate
        charge_difference = mapping.get_alchemical_charge_difference()

        # 1. Create stateA system
        self.logger.info("Parameterizing molecules")

        # a. create offmol dictionaries and assign partial charges
        # workaround for conformer generation failures
        # see openfe issue #576
        # calculate partial charges manually if not already given
        # convert to OpenFF here,
        # and keep the molecule around to maintain the partial charges
        off_small_mols: dict[str, list[tuple[SmallMoleculeComponent, OFFMolecule]]]
        off_small_mols = {
            "stateA": [(mapping.componentA, mapping.componentA.to_openff())],
            "stateB": [(mapping.componentB, mapping.componentB.to_openff())],
            "both": [
                (m, m.to_openff())
                for m in small_mols
                if (m != mapping.componentA and m != mapping.componentB)
            ],
        }

        self._assign_partial_charges(charge_settings, off_small_mols)

        # b. get a system generator
        if output_settings.forcefield_cache is not None:
            ffcache = shared_basepath / output_settings.forcefield_cache
        else:
            ffcache = None

        # Block out oechem backend in system_generator calls to avoid
        # any issues with smiles roundtripping between rdkit and oechem
        with without_oechem_backend():
            system_generator = system_creation.get_system_generator(
                forcefield_settings=forcefield_settings,
                integrator_settings=integrator_settings,
                thermo_settings=thermo_settings,
                cache=ffcache,
                has_solvent=solvent_comp is not None,
            )

            # c. force the creation of parameters
            # This is necessary because we need to have the FF templates
            # registered ahead of solvating the system.
            for smc, mol in chain(
                off_small_mols["stateA"], off_small_mols["stateB"], off_small_mols["both"]
            ):
                system_generator.create_system(mol.to_topology().to_openmm(), molecules=[mol])

            # c. get OpenMM Modeller + a dictionary of resids for each component
            stateA_modeller, comp_resids = system_creation.get_omm_modeller(
                protein_comp=protein_comp,
                solvent_comp=solvent_comp,
                small_mols=dict(chain(off_small_mols["stateA"], off_small_mols["both"])),
                omm_forcefield=system_generator.forcefield,
                solvent_settings=solvation_settings,
            )

        # d. get topology & positions
        # Note: roundtrip positions to remove vec3 issues
        stateA_topology = stateA_modeller.getTopology()
        stateA_positions = to_openmm(from_openmm(stateA_modeller.getPositions()))

        # e. create the stateA System
        # Block out oechem backend in system_generator calls to avoid
        # any issues with smiles roundtripping between rdkit and oechem
        with without_oechem_backend():
            stateA_system = system_generator.create_system(
                stateA_modeller.topology,
                molecules=[m for _, m in chain(off_small_mols["stateA"], off_small_mols["both"])],
            )

        # 2. Get stateB system
        # a. get the topology
        stateB_topology, stateB_alchem_resids = _rfe_utils.topologyhelpers.combined_topology(
            stateA_topology,
            # zeroth item (there's only one) then get the OFF representation
            off_small_mols["stateB"][0][1].to_topology().to_openmm(),
            exclude_resids=comp_resids[mapping.componentA],
        )

        # b. get a list of small molecules for stateB
        # Block out oechem backend in system_generator calls to avoid
        # any issues with smiles roundtripping between rdkit and oechem
        with without_oechem_backend():
            stateB_system = system_generator.create_system(
                stateB_topology,
                molecules=[m for _, m in chain(off_small_mols["stateB"], off_small_mols["both"])],
            )

        #  c. Define correspondence mappings between the two systems
        ligand_mappings = _rfe_utils.topologyhelpers.get_system_mappings(
            mapping.componentA_to_componentB,
            stateA_system,
            stateA_topology,
            comp_resids[mapping.componentA],
            stateB_system,
            stateB_topology,
            stateB_alchem_resids,
            # These are non-optional settings for this method
            fix_constraints=True,
        )

        # d. if a charge correction is necessary, select alchemical waters
        #    and transform them
        if alchem_settings.explicit_charge_correction:
            alchem_water_resids = _rfe_utils.topologyhelpers.get_alchemical_waters(
                stateA_topology,
                stateA_positions,
                charge_difference,
                alchem_settings.explicit_charge_correction_cutoff,
            )
            _rfe_utils.topologyhelpers.handle_alchemical_waters(
                alchem_water_resids,
                stateB_topology,
                stateB_system,
                ligand_mappings,
                charge_difference,
                solvent_comp,
            )

        #  e. Finally get the positions
        stateB_positions = _rfe_utils.topologyhelpers.set_and_check_new_positions(
            ligand_mappings,
            stateA_topology,
            stateB_topology,
            old_positions=ensure_quantity(stateA_positions, "openmm"),
            insert_positions=ensure_quantity(
                off_small_mols["stateB"][0][1].conformers[0], "openmm"
            ),
        )

        # 3. Create the hybrid topology
        # a. Get softcore potential settings
        if alchem_settings.softcore_LJ.lower() == "gapsys":
            softcore_LJ_v2 = True
        elif alchem_settings.softcore_LJ.lower() == "beutler":
            softcore_LJ_v2 = False
        # b. Get hybrid topology factory
        hybrid_factory = _rfe_utils.relative.HybridTopologyFactory(
            stateA_system,
            stateA_positions,
            stateA_topology,
            stateB_system,
            stateB_positions,
            stateB_topology,
            old_to_new_atom_map=ligand_mappings["old_to_new_atom_map"],
            old_to_new_core_atom_map=ligand_mappings["old_to_new_core_atom_map"],
            use_dispersion_correction=alchem_settings.use_dispersion_correction,
            softcore_alpha=alchem_settings.softcore_alpha,
            softcore_LJ_v2=softcore_LJ_v2,
            softcore_LJ_v2_alpha=alchem_settings.softcore_alpha,
            interpolate_old_and_new_14s=alchem_settings.turn_off_core_unique_exceptions,
        )

        # 4. Create lambda schedule
        # TODO - this should be exposed to users, maybe we should offer the
        # ability to print the schedule directly in settings?
        # fmt: off
        lambdas = _rfe_utils.lambdaprotocol.LambdaProtocol(
            functions=lambda_settings.lambda_functions,
            windows=lambda_settings.lambda_windows
        )
        # fmt: on
        # PR #125 temporarily pin lambda schedule spacing to n_replicas
        n_replicas = sampler_settings.n_replicas
        if n_replicas != len(lambdas.lambda_schedule):
            errmsg = (
                f"Number of replicas {n_replicas} "
                f"does not equal the number of lambda windows "
                f"{len(lambdas.lambda_schedule)}"
            )
            raise ValueError(errmsg)

        # 9. Create the multistate reporter
        # Get the sub selection of the system to print coords for
        selection_indices = hybrid_factory.hybrid_topology.select(output_settings.output_indices)

        #  a. Create the multistate reporter
        # convert checkpoint_interval from time to iterations
        chk_intervals = settings_validation.convert_checkpoint_interval_to_iterations(
            checkpoint_interval=output_settings.checkpoint_interval,
            time_per_iteration=sampler_settings.time_per_iteration,
        )

        nc = shared_basepath / output_settings.output_filename
        chk = output_settings.checkpoint_storage_filename

        if output_settings.positions_write_frequency is not None:
            pos_interval = settings_validation.divmod_time_and_check(
                numerator=output_settings.positions_write_frequency,
                denominator=sampler_settings.time_per_iteration,
                numerator_name="output settings' position_write_frequency",
                denominator_name="sampler settings' time_per_iteration",
            )
        else:
            pos_interval = 0

        if output_settings.velocities_write_frequency is not None:
            vel_interval = settings_validation.divmod_time_and_check(
                numerator=output_settings.velocities_write_frequency,
                denominator=sampler_settings.time_per_iteration,
                numerator_name="output settings' velocity_write_frequency",
                denominator_name="sampler settings' time_per_iteration",
            )
        else:
            vel_interval = 0

        reporter = multistate.MultiStateReporter(
            storage=nc,
            analysis_particle_indices=selection_indices,
            checkpoint_interval=chk_intervals,
            checkpoint_storage=chk,
            position_interval=pos_interval,
            velocity_interval=vel_interval,
        )

        #  b. Write out a PDB containing the subsampled hybrid state
        # fmt: off
        bfactors = np.zeros_like(selection_indices, dtype=float)  # solvent
        bfactors[np.in1d(selection_indices, list(hybrid_factory._atom_classes['unique_old_atoms']))] = 0.25  # lig A
        bfactors[np.in1d(selection_indices, list(hybrid_factory._atom_classes['core_atoms']))] = 0.50  # core
        bfactors[np.in1d(selection_indices, list(hybrid_factory._atom_classes['unique_new_atoms']))] = 0.75  # lig B
        # bfactors[np.in1d(selection_indices, protein)] = 1.0  # prot+cofactor
        if len(selection_indices) > 0:
            traj = mdtraj.Trajectory(
                hybrid_factory.hybrid_positions[selection_indices, :],
                hybrid_factory.hybrid_topology.subset(selection_indices),
            ).save_pdb(
                shared_basepath / output_settings.output_structure,
                bfactors=bfactors,
            )
        # fmt: on

        # 10. Get compute platform
        # restrict to a single CPU if running vacuum
        restrict_cpu = forcefield_settings.nonbonded_method.lower() == "nocutoff"
        platform = omm_compute.get_openmm_platform(
            platform_name=protocol_settings.engine_settings.compute_platform,
            gpu_device_index=protocol_settings.engine_settings.gpu_device_index,
            restrict_cpu_count=restrict_cpu,
        )

        # 11. Set the integrator
        # a. Validate integrator settings for current system
        # Virtual sites sanity check - ensure we restart velocities when
        # there are virtual sites in the system
        if hybrid_factory.has_virtual_sites:
            if not integrator_settings.reassign_velocities:
                errmsg = (
                    "Simulations with virtual sites without velocity "
                    "reassignments are unstable in openmmtools"
                )
                raise ValueError(errmsg)

        #  b. create langevin integrator
        integrator = openmmtools.mcmc.LangevinDynamicsMove(
            timestep=to_openmm(integrator_settings.timestep),
            collision_rate=to_openmm(integrator_settings.langevin_collision_rate),
            n_steps=steps_per_iteration,
            reassign_velocities=integrator_settings.reassign_velocities,
            n_restart_attempts=integrator_settings.n_restart_attempts,
            constraint_tolerance=integrator_settings.constraint_tolerance,
        )

        # 12. Create sampler
        self.logger.info("Creating and setting up the sampler")
        rta_its, rta_min_its = settings_validation.convert_real_time_analysis_iterations(
            simulation_settings=sampler_settings,
        )
        # convert early_termination_target_error from kcal/mol to kT
        early_termination_target_error = (
            settings_validation.convert_target_error_from_kcal_per_mole_to_kT(
                thermo_settings.temperature,
                sampler_settings.early_termination_target_error,
            )
        )

        if sampler_settings.sampler_method.lower() == "repex":
            sampler = _rfe_utils.multistate.HybridRepexSampler(
                mcmc_moves=integrator,
                hybrid_factory=hybrid_factory,
                online_analysis_interval=rta_its,
                online_analysis_target_error=early_termination_target_error,
                online_analysis_minimum_iterations=rta_min_its,
            )
        elif sampler_settings.sampler_method.lower() == "sams":
            sampler = _rfe_utils.multistate.HybridSAMSSampler(
                mcmc_moves=integrator,
                hybrid_factory=hybrid_factory,
                online_analysis_interval=rta_its,
                online_analysis_minimum_iterations=rta_min_its,
                flatness_criteria=sampler_settings.sams_flatness_criteria,
                gamma0=sampler_settings.sams_gamma0,
            )
        elif sampler_settings.sampler_method.lower() == "independent":
            sampler = _rfe_utils.multistate.HybridMultiStateSampler(
                mcmc_moves=integrator,
                hybrid_factory=hybrid_factory,
                online_analysis_interval=rta_its,
                online_analysis_target_error=early_termination_target_error,
                online_analysis_minimum_iterations=rta_min_its,
            )

        else:
            raise AttributeError(f"Unknown sampler {sampler_settings.sampler_method}")

        sampler.setup(
            n_replicas=sampler_settings.n_replicas,
            reporter=reporter,
            lambda_protocol=lambdas,
            temperature=to_openmm(thermo_settings.temperature),
            endstates=alchem_settings.endstate_dispersion_correction,
            minimization_platform=platform.getName(),
            # Set minimization steps to None when running in dry mode
            # otherwise do a very small one to avoid NaNs
            minimization_steps=100 if not dry else None,
        )

        try:
            # Create context caches (energy + sampler)
            energy_context_cache = openmmtools.cache.ContextCache(
                capacity=None,
                time_to_live=None,
                platform=platform,
            )

            sampler_context_cache = openmmtools.cache.ContextCache(
                capacity=None,
                time_to_live=None,
                platform=platform,
            )

            sampler.energy_context_cache = energy_context_cache
            sampler.sampler_context_cache = sampler_context_cache

            if not dry:  # pragma: no-cover
                # minimize
                if verbose:
                    self.logger.info("Running minimization")

                sampler.minimize(max_iterations=sampler_settings.minimization_steps)

                # equilibrate
                if verbose:
                    self.logger.info("Running equilibration phase")

                sampler.equilibrate(int(equil_steps / steps_per_iteration))

                # production
                if verbose:
                    self.logger.info("Running production phase")

                sampler.extend(int(prod_steps / steps_per_iteration))

                self.logger.info("Production phase complete")

                self.logger.info("Post-simulation analysis of results")
                # calculate relevant analyses of the free energies & sampling
                # First close & reload the reporter to avoid netcdf clashes
                analyzer = multistate_analysis.MultistateEquilFEAnalysis(
                    reporter,
                    sampling_method=sampler_settings.sampler_method.lower(),
                    result_units=unit.kilocalorie_per_mole,
                )
                analyzer.plot(filepath=shared_basepath, filename_prefix="")
                analyzer.close()

            else:
                # clean up the reporter file
                fns = [
                    shared_basepath / output_settings.output_filename,
                    shared_basepath / output_settings.checkpoint_storage_filename,
                ]
                for fn in fns:
                    os.remove(fn)
        finally:
            # close reporter when you're done, prevent
            # file handle clashes
            reporter.close()

            # clear GPU contexts
            # TODO: use cache.empty() calls when openmmtools #690 is resolved
            # replace with above
            for context in list(energy_context_cache._lru._data.keys()):
                del energy_context_cache._lru._data[context]
            for context in list(sampler_context_cache._lru._data.keys()):
                del sampler_context_cache._lru._data[context]
            # cautiously clear out the global context cache too
            for context in list(openmmtools.cache.global_context_cache._lru._data.keys()):
                del openmmtools.cache.global_context_cache._lru._data[context]

            del sampler_context_cache, energy_context_cache

            if not dry:
                del integrator, sampler

        if not dry:  # pragma: no-cover
            return {"nc": nc, "last_checkpoint": chk, **analyzer.unit_results_dict}
        else:
            return {"debug": {"sampler": sampler}}

    @staticmethod
    def structural_analysis(scratch, shared) -> dict:
        # don't put energy analysis in here, it uses the open file reporter
        # whereas structural stuff requires that the file handle is closed
        # TODO: we should just make openfe_analysis write an npz instead!
        analysis_out = scratch / "structural_analysis.json"

        ret = subprocess.run(
            [
                "openfe_analysis",  # CLI entry point
                "RFE_analysis",  # CLI option
                str(shared),  # Where the simulation.nc fille
                str(analysis_out),  # Where the analysis json file is written
            ],
            stdout=subprocess.PIPE,
            stderr=subprocess.PIPE,
        )
        if ret.returncode:
            return {"structural_analysis_error": ret.stderr}

        with open(analysis_out, "rb") as f:
            data = json.load(f)

        savedir = pathlib.Path(shared)
        if d := data["protein_2D_RMSD"]:
            fig = plotting.plot_2D_rmsd(d)
            fig.savefig(savedir / "protein_2D_RMSD.png")
            plt.close(fig)
            f2 = plotting.plot_ligand_COM_drift(data["time(ps)"], data["ligand_wander"])
            f2.savefig(savedir / "ligand_COM_drift.png")
            plt.close(f2)

        f3 = plotting.plot_ligand_RMSD(data["time(ps)"], data["ligand_RMSD"])
        f3.savefig(savedir / "ligand_RMSD.png")
        plt.close(f3)

        # Save to numpy compressed format (~ 6x more space efficient than JSON)
        np.savez_compressed(
            shared / "structural_analysis.npz",
            protein_RMSD=np.asarray(data["protein_RMSD"], dtype=np.float32),
            ligand_RMSD=np.asarray(data["ligand_RMSD"], dtype=np.float32),
            ligand_COM_drift=np.asarray(data["ligand_wander"], dtype=np.float32),
            protein_2D_RMSD=np.asarray(data["protein_2D_RMSD"], dtype=np.float32),
            time_ps=np.asarray(data["time(ps)"], dtype=np.float32),
        )

        return {"structural_analysis": shared / "structural_analysis.npz"}

    def _execute(
        self,
        ctx: gufe.Context,
        **kwargs,
    ) -> dict[str, Any]:
        log_system_probe(logging.INFO, paths=[ctx.scratch])

        outputs = self.run(scratch_basepath=ctx.scratch, shared_basepath=ctx.shared)

        structural_analysis_outputs = self.structural_analysis(ctx.scratch, ctx.shared)

        return {
            "repeat_id": self._inputs["repeat_id"],
            "generation": self._inputs["generation"],
            **outputs,
            **structural_analysis_outputs,
        }
>>>>>>> d1bd7364
<|MERGE_RESOLUTION|>--- conflicted
+++ resolved
@@ -3,7 +3,7 @@
 """Equilibrium Relative Free Energy Protocol using OpenMM and OpenMMTools in a
 Perses-like manner.
 
-This module implements the necessary methodology toolking to run calculate the
+This module implements the necessary tooling to run calculate the
 relative free energy of a ligand transformation using OpenMM tools and one of
 the following methods:
     - Hamiltonian Replica Exchange
@@ -16,1502 +16,7 @@
 the Perses toolkit (https://github.com/choderalab/perses).
 """
 
-<<<<<<< HEAD
 from .equil_rfe_settings import RelativeHybridTopologyProtocolSettings
 from .hybridtop_unit_results import RelativeHybridTopologyProtocolResult
 from .hybridtop_units import RelativeHybridTopologyProtocolUnit
-from .hybridtop_protocols import RelativeHybridTopologyProtocol
-=======
-from __future__ import annotations
-
-import json
-import logging
-import os
-import pathlib
-import subprocess
-import uuid
-import warnings
-from collections import defaultdict
-from itertools import chain
-from typing import Any, Iterable, Optional, Union
-
-import gufe
-import matplotlib.pyplot as plt
-import mdtraj
-import numpy as np
-import numpy.typing as npt
-import openmmtools
-from gufe import (
-    ChemicalSystem,
-    Component,
-    ComponentMapping,
-    LigandAtomMapping,
-    ProteinComponent,
-    SmallMoleculeComponent,
-    SolventComponent,
-    settings,
-)
-from openff.toolkit.topology import Molecule as OFFMolecule
-from openff.units import Quantity, unit
-from openff.units.openmm import ensure_quantity, from_openmm, to_openmm
-from openmmtools import multistate
-
-from openfe.due import Doi, due
-from openfe.protocols.openmm_utils.omm_settings import (
-    BasePartialChargeSettings,
-)
-
-from ...analysis import plotting
-from ...utils import log_system_probe, without_oechem_backend
-from ..openmm_utils import (
-    charge_generation,
-    multistate_analysis,
-    omm_compute,
-    settings_validation,
-    system_creation,
-    system_validation,
-)
-from . import _rfe_utils
-from .equil_rfe_settings import (
-    AlchemicalSettings,
-    IntegratorSettings,
-    LambdaSettings,
-    MultiStateOutputSettings,
-    MultiStateSimulationSettings,
-    OpenFFPartialChargeSettings,
-    OpenMMEngineSettings,
-    OpenMMSolvationSettings,
-    RelativeHybridTopologyProtocolSettings,
-)
-
-logger = logging.getLogger(__name__)
-
-
-due.cite(
-    Doi("10.5281/zenodo.1297683"),
-    description="Perses",
-    path="openfe.protocols.openmm_rfe.equil_rfe_methods",
-    cite_module=True,
-)
-
-due.cite(
-    Doi("10.5281/zenodo.596622"),
-    description="OpenMMTools",
-    path="openfe.protocols.openmm_rfe.equil_rfe_methods",
-    cite_module=True,
-)
-
-due.cite(
-    Doi("10.1371/journal.pcbi.1005659"),
-    description="OpenMM",
-    path="openfe.protocols.openmm_rfe.equil_rfe_methods",
-    cite_module=True,
-)
-
-
-def _get_resname(off_mol) -> str:
-    # behaviour changed between 0.10 and 0.11
-    omm_top = off_mol.to_topology().to_openmm()
-    names = [r.name for r in omm_top.residues()]
-    if len(names) > 1:
-        raise ValueError("We assume single residue")
-    return names[0]
-
-
-class RelativeHybridTopologyProtocolResult(gufe.ProtocolResult):
-    """Dict-like container for the output of a RelativeHybridTopologyProtocol"""
-
-    def __init__(self, **data):
-        super().__init__(**data)
-        # data is mapping of str(repeat_id): list[protocolunitresults]
-        # TODO: Detect when we have extensions and stitch these together?
-        if any(len(pur_list) > 2 for pur_list in self.data.values()):
-            raise NotImplementedError("Can't stitch together results yet")
-
-    @staticmethod
-    def compute_mean_estimate(dGs: list[Quantity]) -> Quantity:
-        u = dGs[0].u
-        # convert all values to units of the first value, then take average of magnitude
-        # this would avoid a screwy case where each value was in different units
-        vals = np.asarray([dG.to(u).m for dG in dGs])
-
-        return np.average(vals) * u
-
-    def get_estimate(self) -> Quantity:
-        """Average free energy difference of this transformation
-
-        Returns
-        -------
-        dG : openff.units.Quantity
-          The free energy difference between the first and last states. This is
-          a Quantity defined with units.
-        """
-        # TODO: Check this holds up completely for SAMS.
-        dGs = [pus[0].outputs["unit_estimate"] for pus in self.data.values()]
-        return self.compute_mean_estimate(dGs)
-
-    @staticmethod
-    def compute_uncertainty(dGs: list[Quantity]) -> Quantity:
-        u = dGs[0].u
-        # convert all values to units of the first value, then take average of magnitude
-        # this would avoid a screwy case where each value was in different units
-        vals = np.asarray([dG.to(u).m for dG in dGs])
-
-        return np.std(vals) * u
-
-    def get_uncertainty(self) -> Quantity:
-        """The uncertainty/error in the dG value: The std of the estimates of
-        each independent repeat
-        """
-
-        dGs = [pus[0].outputs["unit_estimate"] for pus in self.data.values()]
-        return self.compute_uncertainty(dGs)
-
-    def get_individual_estimates(self) -> list[tuple[Quantity, Quantity]]:
-        """Return a list of tuples containing the individual free energy
-        estimates and associated MBAR errors for each repeat.
-
-        Returns
-        -------
-        dGs : list[tuple[openff.units.Quantity]]
-          n_replicate simulation list of tuples containing the free energy
-          estimates (first entry) and associated MBAR estimate errors
-          (second entry).
-        """
-        dGs = [
-            (pus[0].outputs["unit_estimate"], pus[0].outputs["unit_estimate_error"])
-            for pus in self.data.values()
-        ]
-        return dGs
-
-    def get_forward_and_reverse_energy_analysis(
-        self,
-    ) -> list[Optional[dict[str, Union[npt.NDArray, Quantity]]]]:
-        """
-        Get a list of forward and reverse analysis of the free energies
-        for each repeat using uncorrelated production samples.
-
-        The returned dicts have keys:
-        'fractions' - the fraction of data used for this estimate
-        'forward_DGs', 'reverse_DGs' - for each fraction of data, the estimate
-        'forward_dDGs', 'reverse_dDGs' - for each estimate, the uncertainty
-
-        The 'fractions' values are a numpy array, while the other arrays are
-        Quantity arrays, with units attached.
-
-        If the list entry is ``None`` instead of a dictionary, this indicates
-        that the analysis could not be carried out for that repeat. This
-        is most likely caused by MBAR convergence issues when attempting to
-        calculate free energies from too few samples.
-
-
-        Returns
-        -------
-        forward_reverse : list[Optional[dict[str, Union[npt.NDArray, openff.units.Quantity]]]]
-
-
-        Raises
-        ------
-        UserWarning
-          If any of the forward and reverse entries are ``None``.
-        """
-        forward_reverse = [
-            pus[0].outputs["forward_and_reverse_energies"] for pus in self.data.values()
-        ]
-
-        if None in forward_reverse:
-            wmsg = (
-                "One or more ``None`` entries were found in the list of "
-                "forward and reverse analyses. This is likely caused by "
-                "an MBAR convergence failure caused by too few independent "
-                "samples when calculating the free energies of the 10% "
-                "timeseries slice."
-            )
-            warnings.warn(wmsg)
-
-        return forward_reverse
-
-    def get_overlap_matrices(self) -> list[dict[str, npt.NDArray]]:
-        """
-        Return a list of dictionary containing the MBAR overlap estimates
-        calculated for each repeat.
-
-        Returns
-        -------
-        overlap_stats : list[dict[str, npt.NDArray]]
-          A list of dictionaries containing the following keys:
-            * ``scalar``: One minus the largest nontrivial eigenvalue
-            * ``eigenvalues``: The sorted (descending) eigenvalues of the
-              overlap matrix
-            * ``matrix``: Estimated overlap matrix of observing a sample from
-              state i in state j
-        """
-        # Loop through and get the repeats and get the matrices
-        overlap_stats = [pus[0].outputs["unit_mbar_overlap"] for pus in self.data.values()]
-
-        return overlap_stats
-
-    def get_replica_transition_statistics(self) -> list[dict[str, npt.NDArray]]:
-        """The replica lambda state transition statistics for each repeat.
-
-        Note
-        ----
-        This is currently only available in cases where a replica exchange
-        simulation was run.
-
-        Returns
-        -------
-        repex_stats : list[dict[str, npt.NDArray]]
-          A list of dictionaries containing the following:
-            * ``eigenvalues``: The sorted (descending) eigenvalues of the
-              lambda state transition matrix
-            * ``matrix``: The transition matrix estimate of a replica switching
-              from state i to state j.
-        """
-        try:
-            repex_stats = [
-                pus[0].outputs["replica_exchange_statistics"] for pus in self.data.values()
-            ]
-        except KeyError:
-            errmsg = "Replica exchange statistics were not found, did you run a repex calculation?"
-            raise ValueError(errmsg)
-
-        return repex_stats
-
-    def get_replica_states(self) -> list[npt.NDArray]:
-        """
-        Returns the timeseries of replica states for each repeat.
-
-        Returns
-        -------
-        replica_states : List[npt.NDArray]
-          List of replica states for each repeat
-        """
-
-        def is_file(filename: str):
-            p = pathlib.Path(filename)
-            if not p.exists():
-                errmsg = f"File could not be found {p}"
-                raise ValueError(errmsg)
-            return p
-
-        replica_states = []
-
-        for pus in self.data.values():
-            nc = is_file(pus[0].outputs["nc"])
-            dir_path = nc.parents[0]
-            chk = is_file(dir_path / pus[0].outputs["last_checkpoint"]).name
-            reporter = multistate.MultiStateReporter(
-                storage=nc, checkpoint_storage=chk, open_mode="r"
-            )
-            replica_states.append(np.asarray(reporter.read_replica_thermodynamic_states()))
-            reporter.close()
-
-        return replica_states
-
-    def equilibration_iterations(self) -> list[float]:
-        """
-        Returns the number of equilibration iterations for each repeat
-        of the calculation.
-
-        Returns
-        -------
-        equilibration_lengths : list[float]
-        """
-        equilibration_lengths = [
-            pus[0].outputs["equilibration_iterations"] for pus in self.data.values()
-        ]
-
-        return equilibration_lengths
-
-    def production_iterations(self) -> list[float]:
-        """
-        Returns the number of uncorrelated production samples for each
-        repeat of the calculation.
-
-        Returns
-        -------
-        production_lengths : list[float]
-        """
-        production_lengths = [pus[0].outputs["production_iterations"] for pus in self.data.values()]
-
-        return production_lengths
-
-
-class RelativeHybridTopologyProtocol(gufe.Protocol):
-    """
-    Relative Free Energy calculations using OpenMM and OpenMMTools.
-
-    Based on `Perses <https://github.com/choderalab/perses>`_
-
-    See Also
-    --------
-    :mod:`openfe.protocols`
-    :class:`openfe.protocols.openmm_rfe.RelativeHybridTopologySettings`
-    :class:`openfe.protocols.openmm_rfe.RelativeHybridTopologyResult`
-    :class:`openfe.protocols.openmm_rfe.RelativeHybridTopologyProtocolUnit`
-    """
-
-    result_cls = RelativeHybridTopologyProtocolResult
-    _settings_cls = RelativeHybridTopologyProtocolSettings
-    _settings: RelativeHybridTopologyProtocolSettings
-
-    @classmethod
-    def _default_settings(cls):
-        """A dictionary of initial settings for this creating this Protocol
-
-        These settings are intended as a suitable starting point for creating
-        an instance of this protocol.  It is recommended, however that care is
-        taken to inspect and customize these before performing a Protocol.
-
-        Returns
-        -------
-        Settings
-          a set of default settings
-        """
-        return RelativeHybridTopologyProtocolSettings(
-            protocol_repeats=3,
-            forcefield_settings=settings.OpenMMSystemGeneratorFFSettings(),
-            thermo_settings=settings.ThermoSettings(
-                temperature=298.15 * unit.kelvin,
-                pressure=1 * unit.bar,
-            ),
-            partial_charge_settings=OpenFFPartialChargeSettings(),
-            solvation_settings=OpenMMSolvationSettings(),
-            alchemical_settings=AlchemicalSettings(softcore_LJ="gapsys"),
-            lambda_settings=LambdaSettings(),
-            simulation_settings=MultiStateSimulationSettings(
-                equilibration_length=1.0 * unit.nanosecond,
-                production_length=5.0 * unit.nanosecond,
-            ),
-            engine_settings=OpenMMEngineSettings(),
-            integrator_settings=IntegratorSettings(),
-            output_settings=MultiStateOutputSettings(),
-        )
-
-    @classmethod
-    def _adaptive_settings(
-        cls,
-        stateA: ChemicalSystem,
-        stateB: ChemicalSystem,
-        mapping: gufe.LigandAtomMapping | list[gufe.LigandAtomMapping],
-        initial_settings: None | RelativeHybridTopologyProtocolSettings = None,
-    ) -> RelativeHybridTopologyProtocolSettings:
-        """
-        Get the recommended OpenFE settings for this protocol based on the input states involved in the
-        transformation.
-
-        These are intended as a suitable starting point for creating an instance of this protocol, which can be further
-        customized before performing a Protocol.
-
-        Parameters
-        ----------
-        stateA : ChemicalSystem
-            The initial state of the transformation.
-        stateB : ChemicalSystem
-            The final state of the transformation.
-        mapping : LigandAtomMapping | list[LigandAtomMapping]
-            The mapping(s) between transforming components in stateA and stateB.
-        initial_settings : None | RelativeHybridTopologyProtocolSettings, optional
-            Initial settings to base the adaptive settings on. If None, default settings are used.
-
-        Returns
-        -------
-        RelativeHybridTopologyProtocolSettings
-            The recommended settings for this protocol based on the input states.
-
-        Notes
-        -----
-        - If the transformation involves a change in net charge, the settings are adapted to use a more expensive
-          protocol with 22 lambda windows and 20 ns production length per window.
-        - If both states contain a ProteinComponent, the solvation padding is set to 1 nm.
-        - If initial_settings is provided, the adaptive settings are based on a copy of these settings.
-        """
-        # use initial settings or default settings
-        # this is needed for the CLI so we don't override user settings
-        if initial_settings is not None:
-            protocol_settings = initial_settings.copy(deep=True)
-        else:
-            protocol_settings = cls.default_settings()
-
-        if isinstance(mapping, list):
-            mapping = mapping[0]
-
-        if mapping.get_alchemical_charge_difference() != 0:
-            # apply the recommended charge change settings taken from the industry benchmarking as fast settings not validated
-            # <https://github.com/OpenFreeEnergy/IndustryBenchmarks2024/blob/2df362306e2727321d55d16e06919559338c4250/industry_benchmarks/utils/plan_rbfe_network.py#L128-L146>
-            info = (
-                "Charge changing transformation between ligands "
-                f"{mapping.componentA.name} and {mapping.componentB.name}. "
-                "A more expensive protocol with 22 lambda windows, sampled "
-                "for 20 ns each, will be used here."
-            )
-            logger.info(info)
-            protocol_settings.alchemical_settings.explicit_charge_correction = True
-            protocol_settings.simulation_settings.production_length = 20 * unit.nanosecond
-            protocol_settings.simulation_settings.n_replicas = 22
-            protocol_settings.lambda_settings.lambda_windows = 22
-
-        # adapt the solvation padding based on the system components
-        if stateA.contains(ProteinComponent) and stateB.contains(ProteinComponent):
-            protocol_settings.solvation_settings.solvent_padding = 1 * unit.nanometer
-
-        return protocol_settings
-
-    @staticmethod
-    def _validate_endstates(
-        stateA: ChemicalSystem,
-        stateB: ChemicalSystem,
-    ) -> None:
-        """
-        Validates the end states for the RFE protocol.
-
-        Parameters
-        ----------
-        stateA : ChemicalSystem
-          The chemical system of end state A.
-        stateB : ChemicalSystem
-          The chemical system of end state B.
-
-        Raises
-        ------
-        ValueError
-          * If either state contains more than one unique Component.
-          * If unique components are not SmallMoleculeComponents.
-        """
-        # Get the difference in Components between each state
-        diff = stateA.component_diff(stateB)
-
-        for i, entry in enumerate(diff):
-            state_label = "A" if i == 0 else "B"
-
-            # Check that there is only one unique Component in each state
-            if len(entry) != 1:
-                errmsg = (
-                    "Only one alchemical component is allowed per end state. "
-                    f"Found {len(entry)} in state {state_label}."
-                )
-                raise ValueError(errmsg)
-
-            # Check that the unique Component is a SmallMoleculeComponent
-            if not isinstance(entry[0], SmallMoleculeComponent):
-                errmsg = (
-                    f"Alchemical component in state {state_label} is of type "
-                    f"{type(entry[0])}, but only SmallMoleculeComponents "
-                    "transformations are currently supported."
-                )
-                raise ValueError(errmsg)
-
-    @staticmethod
-    def _validate_mapping(
-        mapping: Optional[Union[ComponentMapping, list[ComponentMapping]]],
-        alchemical_components: dict[str, list[Component]],
-    ) -> None:
-        """
-        Validates that the provided mapping(s) are suitable for the RFE protocol.
-
-        Parameters
-        ----------
-        mapping : Optional[Union[ComponentMapping, list[ComponentMapping]]]
-          all mappings between transforming components.
-        alchemical_components : dict[str, list[Component]]
-          Dictionary contatining the alchemical components for
-          states A and B.
-
-        Raises
-        ------
-        ValueError
-          * If there are more than one mapping or mapping is None
-          * If the mapping components are not in the alchemical components.
-        UserWarning
-          * Mappings which involve element changes in core atoms
-        """
-        # if a single mapping is provided, convert to list
-        if isinstance(mapping, ComponentMapping):
-            mapping = [mapping]
-
-        # For now we only support a single mapping
-        if mapping is None or len(mapping) > 1:
-            errmsg = "A single LigandAtomMapping is expected for this Protocol"
-            raise ValueError(errmsg)
-
-        # check that the mapping components are in the alchemical components
-        for m in mapping:
-            if m.componentA not in alchemical_components["stateA"]:
-                raise ValueError(f"Mapping componentA {m.componentA} not in alchemical components of stateA")
-            if m.componentB not in alchemical_components["stateB"]:
-                raise ValueError(f"Mapping componentB {m.componentB} not in alchemical components of stateB")
-
-        # TODO: remove - this is now the default behaviour?
-        # Check for element changes in mappings
-        for m in mapping:
-            molA = m.componentA.to_rdkit()
-            molB = m.componentB.to_rdkit()
-            for i, j in m.componentA_to_componentB.items():
-                atomA = molA.GetAtomWithIdx(i)
-                atomB = molB.GetAtomWithIdx(j)
-                if atomA.GetAtomicNum() != atomB.GetAtomicNum():
-                    wmsg = (
-                        f"Element change in mapping between atoms "
-                        f"Ligand A: {i} (element {atomA.GetAtomicNum()}) and "
-                        f"Ligand B: {j} (element {atomB.GetAtomicNum()})\n"
-                        "No mass scaling is attempted in the hybrid topology, "
-                        "the average mass of the two atoms will be used in the "
-                        "simulation"
-                    )
-                    logger.warning(wmsg)
-                    warnings.warn(wmsg)
-
-    @staticmethod
-    def _validate_smcs(
-        stateA: ChemicalSystem,
-        stateB: ChemicalSystem,
-    ) -> None:
-        """
-        Validates the SmallMoleculeComponents.
-
-        Parameters
-        ----------
-        stateA : ChemicalSystem
-          The chemical system of end state A.
-        stateB : ChemicalSystem
-          The chemical system of end state B.
-
-        Raises
-        ------
-        ValueError
-          * If there are isomorphic SmallMoleculeComponents with
-            different charges.
-        """
-        smcs_A = stateA.get_components_of_type(SmallMoleculeComponent)
-        smcs_B = stateB.get_components_of_type(SmallMoleculeComponent)
-        smcs_all = list(set(smcs_A).union(set(smcs_B)))
-        offmols = [m.to_openff() for m in smcs_all]
-
-        def _equal_charges(moli, molj):
-            # Base case, both molecules don't have charges
-            if (moli.partial_charges is None) & (molj.partial_charges is None):
-                return True
-            # If either is None but not the other
-            if (moli.partial_charges is None) ^ (molj.partial_charges is None):
-                return False
-            # Check if the charges are close to each other
-            return np.allclose(moli.partial_charges, molj.partial_charges)
-
-        clashes = []
-
-        for i, moli in enumerate(offmols):
-            for molj in offmols:
-                if moli.is_isomorphic_with(molj):
-                    if not _equal_charges(moli, molj):
-                        clashes.append(smcs_all[i])
-
-        if len(clashes) > 0:
-            errmsg = (
-                "Found SmallMoleculeComponents are are isomorphic "
-                "but with different charges, this is not currently allowed. "
-                f"Affected components: {clashes}"
-            )
-            raise ValueError(errmsg)
-
-    @staticmethod
-    def _validate_charge_difference(
-        mapping: LigandAtomMapping,
-        nonbonded_method: str,
-        explicit_charge_correction: bool,
-        solvent_component: SolventComponent | None,
-    ):
-        """
-        Validates the net charge difference between the two states.
-
-        Parameters
-        ----------
-        mapping : dict[str, ComponentMapping]
-          Dictionary of mappings between transforming components.
-        nonbonded_method : str
-          The OpenMM nonbonded method used for the simulation.
-        explicit_charge_correction : bool
-          Whether or not to use an explicit charge correction.
-        solvent_component : openfe.SolventComponent | None
-          The SolventComponent of the simulation.
-
-        Raises
-        ------
-        ValueError
-          * If an explicit charge correction is attempted and the
-            nonbonded method is not PME.
-          * If the absolute charge difference is greater than one
-            and an explicit charge correction is attempted.
-        UserWarning
-          * If there is any charge difference.
-        """
-        difference = mapping.get_alchemical_charge_difference()
-
-        if abs(difference) == 0:
-            return
-
-        if not explicit_charge_correction:
-            wmsg = (
-                f"A charge difference of {difference} is observed "
-                "between the end states. No charge correction has "
-                "been requested, please account for this in your "
-                "final results."
-            )
-            logger.warning(wmsg)
-            warnings.warn(wmsg)
-            return
-
-        if solvent_component is None:
-            errmsg = "Cannot use eplicit charge correction without solvent"
-            raise ValueError(errmsg)
-
-        # We implicitly check earlier that we have to have pme for a solvated
-        # system, so we only need to check the nonbonded method here
-        if nonbonded_method.lower() != "pme":
-            errmsg = "Explicit charge correction when not using PME is not currently supported."
-            raise ValueError(errmsg)
-
-        if abs(difference) > 1:
-            errmsg = (
-                f"A charge difference of {difference} is observed "
-                "between the end states and an explicit charge  "
-                "correction has been requested. Unfortunately "
-                "only absolute differences of 1 are supported."
-            )
-            raise ValueError(errmsg)
-
-        ion = {
-            -1: solvent_component.positive_ion,
-            1: solvent_component.negative_ion
-        }[difference]
-
-        wmsg = (
-            f"A charge difference of {difference} is observed "
-            "between the end states. This will be addressed by "
-            f"transforming a water into a {ion} ion"
-        )
-        logger.info(wmsg)
-
-    @staticmethod
-    def _validate_simulation_settings(
-        simulation_settings: MultiStateSimulationSettings,
-        integrator_settings: IntegratorSettings,
-        output_settings: MultiStateOutputSettings,
-    ):
-        """
-        Validate various simulation settings, including but not limited to
-        timestep conversions, and output file write frequencies.
-
-        Parameters
-        ----------
-        simulation_settings : MultiStateSimulationSettings
-          The sampler simulation settings.
-        integrator_settings : IntegratorSettings
-          Settings defining the behaviour of the integrator.
-        output_settings : MultiStateOutputSettings
-          Settings defining the simulation file writing behaviour.
-
-        Raises
-        ------
-        ValueError
-          * If the 
-        """
-
-        steps_per_iteration = settings_validation.convert_steps_per_iteration(
-            simulation_settings=simulation_settings,
-            integrator_settings=integrator_settings,
-        )
-
-        _ = settings_validation.get_simsteps(
-            sim_length=simulation_settings.equilibration_length,
-            timestep=integrator_settings.timestep,
-            mc_steps=steps_per_iteration,
-        )
-
-        _ = settings_validation.get_simsteps(
-            sim_length=simulation_settings.production_length,
-            timestep=integrator_settings.timestep,
-            mc_steps=steps_per_iteration,
-        )
-
-        _ = settings_validation.convert_checkpoint_interval_to_iterations(
-            checkpoint_interval=output_settings.checkpoint_interval,
-            time_per_iteration=simulation_settings.time_per_iteration,
-        )
-
-        if output_settings.positions_write_frequency is not None:
-            _ = settings_validation.divmod_time_and_check(
-                numerator=output_settings.positions_write_frequency,
-                denominator=simulation_settings.time_per_iteration,
-                numerator_name="output settings' positions_write_frequency",
-                denominator_name="sampler settings' time_per_iteration",
-            )
-
-        if output_settings.velocities_write_frequency is not None:
-            _ = settings_validation.divmod_time_and_check(
-                numerator=output_settings.velocities_write_frequency,
-                denominator=simulation_settings.time_per_iteration,
-                numerator_name="output settings' velocities_write_frequency",
-                denominator_name="sampler settings' time_per_iteration",
-            )
-
-        _, _ = settings_validation.convert_real_time_analysis_iterations(
-            simulation_settings=simulation_settings,
-        )
-
-    def _validate(
-        self,
-        stateA: ChemicalSystem,
-        stateB: ChemicalSystem,
-        mapping: gufe.ComponentMapping | list[gufe.ComponentMapping] | None,
-        extends: gufe.ProtocolDAGResult | None = None,
-    ) -> None:
-        # Check we're not trying to extend
-        if extends:
-            # This technically should be NotImplementedError
-            # but gufe.Protocol.validate calls `_validate` wrapped around an
-            # except for NotImplementedError, so we can't raise it here
-            raise ValueError("Can't extend simulations yet")
-
-        # Validate the end states
-        self._validate_endstates(stateA, stateB)
-
-        # Valildate the mapping
-        alchem_comps = system_validation.get_alchemical_components(stateA, stateB)
-        self._validate_mapping(mapping, alchem_comps)
-
-        # Validate the small molecule components
-        self._validate_smcs(stateA, stateB)
-
-        # Validate solvent component
-        nonbond = self.settings.forcefield_settings.nonbonded_method
-        system_validation.validate_solvent(stateA, nonbond)
-
-        # Validate solvation settings
-        settings_validation.validate_openmm_solvation_settings(self.settings.solvation_settings)
-
-        # Validate protein component
-        system_validation.validate_protein(stateA)
-
-        # Validate charge difference
-        # Note: validation depends on the mapping & solvent component checks
-        if stateA.contains(SolventComponent):
-            solv_comp = stateA.get_components_of_type(SolventComponent)[0]
-        else:
-            solv_comp = None
-
-        self._validate_charge_difference(
-            mapping=mapping[0] if isinstance(mapping, list) else mapping,
-            nonbonded_method=self.settings.forcefield_settings.nonbonded_method,
-            explicit_charge_correction=self.settings.alchemical_settings.explicit_charge_correction,
-            solvent_component=solv_comp,
-        )
-
-        # Validate integrator things
-        settings_validation.validate_timestep(
-            self.settings.forcefield_settings.hydrogen_mass,
-            self.settings.integrator_settings.timestep,
-        )
-
-        # Validate simulation & output settings
-        self._validate_simulation_settings(
-            self.settings.simulation_settings,
-            self.settings.integrator_settings,
-            self.settings.output_settings,
-        )
-
-        # Validate alchemical settings
-        # PR #125 temporarily pin lambda schedule spacing to n_replicas
-        if self.settings.simulation_settings.n_replicas != self.settings.lambda_settings.lambda_windows:
-            errmsg = (
-                "Number of replicas in ``simulation_settings``: "
-                f"{self.settings.simulation_settings.n_replicas} must equal "
-                "the number of lambda windows in lambda_settings: "
-                f"{self.settings.lambda_settings.lambda_windows}."
-            )
-            raise ValueError(errmsg)
-
-    def _create(
-        self,
-        stateA: ChemicalSystem,
-        stateB: ChemicalSystem,
-        mapping: Optional[Union[gufe.ComponentMapping, list[gufe.ComponentMapping]]],
-        extends: Optional[gufe.ProtocolDAGResult] = None,
-    ) -> list[gufe.ProtocolUnit]:
-        # validate inputs
-        self.validate(stateA=stateA, stateB=stateB, mapping=mapping, extends=extends)
-
-        # get alchemical components and mapping
-        alchem_comps = system_validation.get_alchemical_components(stateA, stateB)
-        ligandmapping = mapping[0] if isinstance(mapping, list) else mapping
-
-        # actually create and return Units
-        Anames = ",".join(c.name for c in alchem_comps["stateA"])
-        Bnames = ",".join(c.name for c in alchem_comps["stateB"])
-
-        # our DAG has no dependencies, so just list units
-        n_repeats = self.settings.protocol_repeats
-
-        units = [
-            RelativeHybridTopologyProtocolUnit(
-                protocol=self,
-                stateA=stateA,
-                stateB=stateB,
-                ligandmapping=ligandmapping,
-                generation=0,
-                repeat_id=int(uuid.uuid4()),
-                name=f"{Anames} to {Bnames} repeat {i} generation 0",
-            )
-            for i in range(n_repeats)
-        ]
-
-        return units
-
-    def _gather(self, protocol_dag_results: Iterable[gufe.ProtocolDAGResult]) -> dict[str, Any]:
-        # result units will have a repeat_id and generations within this repeat_id
-        # first group according to repeat_id
-        unsorted_repeats = defaultdict(list)
-        for d in protocol_dag_results:
-            pu: gufe.ProtocolUnitResult
-            for pu in d.protocol_unit_results:
-                if not pu.ok():
-                    continue
-
-                unsorted_repeats[pu.outputs["repeat_id"]].append(pu)
-
-        # then sort by generation within each repeat_id list
-        repeats: dict[str, list[gufe.ProtocolUnitResult]] = {}
-        for k, v in unsorted_repeats.items():
-            repeats[str(k)] = sorted(v, key=lambda x: x.outputs["generation"])
-
-        # returns a dict of repeat_id: sorted list of ProtocolUnitResult
-        return repeats
-
-
-class RelativeHybridTopologyProtocolUnit(gufe.ProtocolUnit):
-    """
-    Calculates the relative free energy of an alchemical ligand transformation.
-    """
-
-    def __init__(
-        self,
-        *,
-        protocol: RelativeHybridTopologyProtocol,
-        stateA: ChemicalSystem,
-        stateB: ChemicalSystem,
-        ligandmapping: LigandAtomMapping,
-        generation: int,
-        repeat_id: int,
-        name: Optional[str] = None,
-    ):
-        """
-        Parameters
-        ----------
-        protocol : RelativeHybridTopologyProtocol
-          protocol used to create this Unit. Contains key information such
-          as the settings.
-        stateA, stateB : ChemicalSystem
-          the two ligand SmallMoleculeComponents to transform between.  The
-          transformation will go from ligandA to ligandB.
-        ligandmapping : LigandAtomMapping
-          the mapping of atoms between the two ligand components
-        repeat_id : int
-          identifier for which repeat (aka replica/clone) this Unit is
-        generation : int
-          counter for how many times this repeat has been extended
-        name : str, optional
-          human-readable identifier for this Unit
-
-        Notes
-        -----
-        The mapping used must not involve any elemental changes.  A check for
-        this is done on class creation.
-        """
-        super().__init__(
-            name=name,
-            protocol=protocol,
-            stateA=stateA,
-            stateB=stateB,
-            ligandmapping=ligandmapping,
-            repeat_id=repeat_id,
-            generation=generation,
-        )
-
-    @staticmethod
-    def _assign_partial_charges(
-        charge_settings: OpenFFPartialChargeSettings,
-        off_small_mols: dict[str, list[tuple[SmallMoleculeComponent, OFFMolecule]]],
-    ) -> None:
-        """
-        Assign partial charges to SMCs.
-
-        Parameters
-        ----------
-        charge_settings : OpenFFPartialChargeSettings
-          Settings for controlling how the partial charges are assigned.
-        off_small_mols : dict[str, list[tuple[SmallMoleculeComponent, OFFMolecule]]]
-          Dictionary of dictionary of OpenFF Molecules to add, keyed by
-          state and SmallMoleculeComponent.
-        """
-        for smc, mol in chain(
-            off_small_mols["stateA"], off_small_mols["stateB"], off_small_mols["both"]
-        ):
-            charge_generation.assign_offmol_partial_charges(
-                offmol=mol,
-                overwrite=False,
-                method=charge_settings.partial_charge_method,
-                toolkit_backend=charge_settings.off_toolkit_backend,
-                generate_n_conformers=charge_settings.number_of_conformers,
-                nagl_model=charge_settings.nagl_model,
-            )
-
-    def run(
-        self, *, dry=False, verbose=True, scratch_basepath=None, shared_basepath=None
-    ) -> dict[str, Any]:
-        """Run the relative free energy calculation.
-
-        Parameters
-        ----------
-        dry : bool
-          Do a dry run of the calculation, creating all necessary hybrid
-          system components (topology, system, sampler, etc...) but without
-          running the simulation.
-        verbose : bool
-          Verbose output of the simulation progress. Output is provided via
-          INFO level logging.
-        scratch_basepath: Pathlike, optional
-          Where to store temporary files, defaults to current working directory
-        shared_basepath : Pathlike, optional
-          Where to run the calculation, defaults to current working directory
-
-        Returns
-        -------
-        dict
-          Outputs created in the basepath directory or the debug objects
-          (i.e. sampler) if ``dry==True``.
-
-        Raises
-        ------
-        error
-          Exception if anything failed
-        """
-        if verbose:
-            self.logger.info("Preparing the hybrid topology simulation")
-        if scratch_basepath is None:
-            scratch_basepath = pathlib.Path(".")
-        if shared_basepath is None:
-            # use cwd
-            shared_basepath = pathlib.Path(".")
-
-        # 0. General setup and settings dependency resolution step
-
-        # Extract relevant settings
-        protocol_settings: RelativeHybridTopologyProtocolSettings = self._inputs[
-            "protocol"
-        ].settings
-        stateA = self._inputs["stateA"]
-        stateB = self._inputs["stateB"]
-        mapping = self._inputs["ligandmapping"]
-
-        forcefield_settings: settings.OpenMMSystemGeneratorFFSettings = (
-            protocol_settings.forcefield_settings
-        )
-        thermo_settings: settings.ThermoSettings = protocol_settings.thermo_settings
-        alchem_settings: AlchemicalSettings = protocol_settings.alchemical_settings
-        lambda_settings: LambdaSettings = protocol_settings.lambda_settings
-        charge_settings: BasePartialChargeSettings = protocol_settings.partial_charge_settings
-        solvation_settings: OpenMMSolvationSettings = protocol_settings.solvation_settings
-        sampler_settings: MultiStateSimulationSettings = protocol_settings.simulation_settings
-        output_settings: MultiStateOutputSettings = protocol_settings.output_settings
-        integrator_settings: IntegratorSettings = protocol_settings.integrator_settings
-
-        # TODO: Also validate various conversions?
-        # Convert various time based inputs to steps/iterations
-        steps_per_iteration = settings_validation.convert_steps_per_iteration(
-            simulation_settings=sampler_settings,
-            integrator_settings=integrator_settings,
-        )
-
-        equil_steps = settings_validation.get_simsteps(
-            sim_length=sampler_settings.equilibration_length,
-            timestep=integrator_settings.timestep,
-            mc_steps=steps_per_iteration,
-        )
-        prod_steps = settings_validation.get_simsteps(
-            sim_length=sampler_settings.production_length,
-            timestep=integrator_settings.timestep,
-            mc_steps=steps_per_iteration,
-        )
-
-        solvent_comp, protein_comp, small_mols = system_validation.get_components(stateA)
-
-        # Get the change difference between the end states
-        # and check if the charge correction used is appropriate
-        charge_difference = mapping.get_alchemical_charge_difference()
-
-        # 1. Create stateA system
-        self.logger.info("Parameterizing molecules")
-
-        # a. create offmol dictionaries and assign partial charges
-        # workaround for conformer generation failures
-        # see openfe issue #576
-        # calculate partial charges manually if not already given
-        # convert to OpenFF here,
-        # and keep the molecule around to maintain the partial charges
-        off_small_mols: dict[str, list[tuple[SmallMoleculeComponent, OFFMolecule]]]
-        off_small_mols = {
-            "stateA": [(mapping.componentA, mapping.componentA.to_openff())],
-            "stateB": [(mapping.componentB, mapping.componentB.to_openff())],
-            "both": [
-                (m, m.to_openff())
-                for m in small_mols
-                if (m != mapping.componentA and m != mapping.componentB)
-            ],
-        }
-
-        self._assign_partial_charges(charge_settings, off_small_mols)
-
-        # b. get a system generator
-        if output_settings.forcefield_cache is not None:
-            ffcache = shared_basepath / output_settings.forcefield_cache
-        else:
-            ffcache = None
-
-        # Block out oechem backend in system_generator calls to avoid
-        # any issues with smiles roundtripping between rdkit and oechem
-        with without_oechem_backend():
-            system_generator = system_creation.get_system_generator(
-                forcefield_settings=forcefield_settings,
-                integrator_settings=integrator_settings,
-                thermo_settings=thermo_settings,
-                cache=ffcache,
-                has_solvent=solvent_comp is not None,
-            )
-
-            # c. force the creation of parameters
-            # This is necessary because we need to have the FF templates
-            # registered ahead of solvating the system.
-            for smc, mol in chain(
-                off_small_mols["stateA"], off_small_mols["stateB"], off_small_mols["both"]
-            ):
-                system_generator.create_system(mol.to_topology().to_openmm(), molecules=[mol])
-
-            # c. get OpenMM Modeller + a dictionary of resids for each component
-            stateA_modeller, comp_resids = system_creation.get_omm_modeller(
-                protein_comp=protein_comp,
-                solvent_comp=solvent_comp,
-                small_mols=dict(chain(off_small_mols["stateA"], off_small_mols["both"])),
-                omm_forcefield=system_generator.forcefield,
-                solvent_settings=solvation_settings,
-            )
-
-        # d. get topology & positions
-        # Note: roundtrip positions to remove vec3 issues
-        stateA_topology = stateA_modeller.getTopology()
-        stateA_positions = to_openmm(from_openmm(stateA_modeller.getPositions()))
-
-        # e. create the stateA System
-        # Block out oechem backend in system_generator calls to avoid
-        # any issues with smiles roundtripping between rdkit and oechem
-        with without_oechem_backend():
-            stateA_system = system_generator.create_system(
-                stateA_modeller.topology,
-                molecules=[m for _, m in chain(off_small_mols["stateA"], off_small_mols["both"])],
-            )
-
-        # 2. Get stateB system
-        # a. get the topology
-        stateB_topology, stateB_alchem_resids = _rfe_utils.topologyhelpers.combined_topology(
-            stateA_topology,
-            # zeroth item (there's only one) then get the OFF representation
-            off_small_mols["stateB"][0][1].to_topology().to_openmm(),
-            exclude_resids=comp_resids[mapping.componentA],
-        )
-
-        # b. get a list of small molecules for stateB
-        # Block out oechem backend in system_generator calls to avoid
-        # any issues with smiles roundtripping between rdkit and oechem
-        with without_oechem_backend():
-            stateB_system = system_generator.create_system(
-                stateB_topology,
-                molecules=[m for _, m in chain(off_small_mols["stateB"], off_small_mols["both"])],
-            )
-
-        #  c. Define correspondence mappings between the two systems
-        ligand_mappings = _rfe_utils.topologyhelpers.get_system_mappings(
-            mapping.componentA_to_componentB,
-            stateA_system,
-            stateA_topology,
-            comp_resids[mapping.componentA],
-            stateB_system,
-            stateB_topology,
-            stateB_alchem_resids,
-            # These are non-optional settings for this method
-            fix_constraints=True,
-        )
-
-        # d. if a charge correction is necessary, select alchemical waters
-        #    and transform them
-        if alchem_settings.explicit_charge_correction:
-            alchem_water_resids = _rfe_utils.topologyhelpers.get_alchemical_waters(
-                stateA_topology,
-                stateA_positions,
-                charge_difference,
-                alchem_settings.explicit_charge_correction_cutoff,
-            )
-            _rfe_utils.topologyhelpers.handle_alchemical_waters(
-                alchem_water_resids,
-                stateB_topology,
-                stateB_system,
-                ligand_mappings,
-                charge_difference,
-                solvent_comp,
-            )
-
-        #  e. Finally get the positions
-        stateB_positions = _rfe_utils.topologyhelpers.set_and_check_new_positions(
-            ligand_mappings,
-            stateA_topology,
-            stateB_topology,
-            old_positions=ensure_quantity(stateA_positions, "openmm"),
-            insert_positions=ensure_quantity(
-                off_small_mols["stateB"][0][1].conformers[0], "openmm"
-            ),
-        )
-
-        # 3. Create the hybrid topology
-        # a. Get softcore potential settings
-        if alchem_settings.softcore_LJ.lower() == "gapsys":
-            softcore_LJ_v2 = True
-        elif alchem_settings.softcore_LJ.lower() == "beutler":
-            softcore_LJ_v2 = False
-        # b. Get hybrid topology factory
-        hybrid_factory = _rfe_utils.relative.HybridTopologyFactory(
-            stateA_system,
-            stateA_positions,
-            stateA_topology,
-            stateB_system,
-            stateB_positions,
-            stateB_topology,
-            old_to_new_atom_map=ligand_mappings["old_to_new_atom_map"],
-            old_to_new_core_atom_map=ligand_mappings["old_to_new_core_atom_map"],
-            use_dispersion_correction=alchem_settings.use_dispersion_correction,
-            softcore_alpha=alchem_settings.softcore_alpha,
-            softcore_LJ_v2=softcore_LJ_v2,
-            softcore_LJ_v2_alpha=alchem_settings.softcore_alpha,
-            interpolate_old_and_new_14s=alchem_settings.turn_off_core_unique_exceptions,
-        )
-
-        # 4. Create lambda schedule
-        # TODO - this should be exposed to users, maybe we should offer the
-        # ability to print the schedule directly in settings?
-        # fmt: off
-        lambdas = _rfe_utils.lambdaprotocol.LambdaProtocol(
-            functions=lambda_settings.lambda_functions,
-            windows=lambda_settings.lambda_windows
-        )
-        # fmt: on
-        # PR #125 temporarily pin lambda schedule spacing to n_replicas
-        n_replicas = sampler_settings.n_replicas
-        if n_replicas != len(lambdas.lambda_schedule):
-            errmsg = (
-                f"Number of replicas {n_replicas} "
-                f"does not equal the number of lambda windows "
-                f"{len(lambdas.lambda_schedule)}"
-            )
-            raise ValueError(errmsg)
-
-        # 9. Create the multistate reporter
-        # Get the sub selection of the system to print coords for
-        selection_indices = hybrid_factory.hybrid_topology.select(output_settings.output_indices)
-
-        #  a. Create the multistate reporter
-        # convert checkpoint_interval from time to iterations
-        chk_intervals = settings_validation.convert_checkpoint_interval_to_iterations(
-            checkpoint_interval=output_settings.checkpoint_interval,
-            time_per_iteration=sampler_settings.time_per_iteration,
-        )
-
-        nc = shared_basepath / output_settings.output_filename
-        chk = output_settings.checkpoint_storage_filename
-
-        if output_settings.positions_write_frequency is not None:
-            pos_interval = settings_validation.divmod_time_and_check(
-                numerator=output_settings.positions_write_frequency,
-                denominator=sampler_settings.time_per_iteration,
-                numerator_name="output settings' position_write_frequency",
-                denominator_name="sampler settings' time_per_iteration",
-            )
-        else:
-            pos_interval = 0
-
-        if output_settings.velocities_write_frequency is not None:
-            vel_interval = settings_validation.divmod_time_and_check(
-                numerator=output_settings.velocities_write_frequency,
-                denominator=sampler_settings.time_per_iteration,
-                numerator_name="output settings' velocity_write_frequency",
-                denominator_name="sampler settings' time_per_iteration",
-            )
-        else:
-            vel_interval = 0
-
-        reporter = multistate.MultiStateReporter(
-            storage=nc,
-            analysis_particle_indices=selection_indices,
-            checkpoint_interval=chk_intervals,
-            checkpoint_storage=chk,
-            position_interval=pos_interval,
-            velocity_interval=vel_interval,
-        )
-
-        #  b. Write out a PDB containing the subsampled hybrid state
-        # fmt: off
-        bfactors = np.zeros_like(selection_indices, dtype=float)  # solvent
-        bfactors[np.in1d(selection_indices, list(hybrid_factory._atom_classes['unique_old_atoms']))] = 0.25  # lig A
-        bfactors[np.in1d(selection_indices, list(hybrid_factory._atom_classes['core_atoms']))] = 0.50  # core
-        bfactors[np.in1d(selection_indices, list(hybrid_factory._atom_classes['unique_new_atoms']))] = 0.75  # lig B
-        # bfactors[np.in1d(selection_indices, protein)] = 1.0  # prot+cofactor
-        if len(selection_indices) > 0:
-            traj = mdtraj.Trajectory(
-                hybrid_factory.hybrid_positions[selection_indices, :],
-                hybrid_factory.hybrid_topology.subset(selection_indices),
-            ).save_pdb(
-                shared_basepath / output_settings.output_structure,
-                bfactors=bfactors,
-            )
-        # fmt: on
-
-        # 10. Get compute platform
-        # restrict to a single CPU if running vacuum
-        restrict_cpu = forcefield_settings.nonbonded_method.lower() == "nocutoff"
-        platform = omm_compute.get_openmm_platform(
-            platform_name=protocol_settings.engine_settings.compute_platform,
-            gpu_device_index=protocol_settings.engine_settings.gpu_device_index,
-            restrict_cpu_count=restrict_cpu,
-        )
-
-        # 11. Set the integrator
-        # a. Validate integrator settings for current system
-        # Virtual sites sanity check - ensure we restart velocities when
-        # there are virtual sites in the system
-        if hybrid_factory.has_virtual_sites:
-            if not integrator_settings.reassign_velocities:
-                errmsg = (
-                    "Simulations with virtual sites without velocity "
-                    "reassignments are unstable in openmmtools"
-                )
-                raise ValueError(errmsg)
-
-        #  b. create langevin integrator
-        integrator = openmmtools.mcmc.LangevinDynamicsMove(
-            timestep=to_openmm(integrator_settings.timestep),
-            collision_rate=to_openmm(integrator_settings.langevin_collision_rate),
-            n_steps=steps_per_iteration,
-            reassign_velocities=integrator_settings.reassign_velocities,
-            n_restart_attempts=integrator_settings.n_restart_attempts,
-            constraint_tolerance=integrator_settings.constraint_tolerance,
-        )
-
-        # 12. Create sampler
-        self.logger.info("Creating and setting up the sampler")
-        rta_its, rta_min_its = settings_validation.convert_real_time_analysis_iterations(
-            simulation_settings=sampler_settings,
-        )
-        # convert early_termination_target_error from kcal/mol to kT
-        early_termination_target_error = (
-            settings_validation.convert_target_error_from_kcal_per_mole_to_kT(
-                thermo_settings.temperature,
-                sampler_settings.early_termination_target_error,
-            )
-        )
-
-        if sampler_settings.sampler_method.lower() == "repex":
-            sampler = _rfe_utils.multistate.HybridRepexSampler(
-                mcmc_moves=integrator,
-                hybrid_factory=hybrid_factory,
-                online_analysis_interval=rta_its,
-                online_analysis_target_error=early_termination_target_error,
-                online_analysis_minimum_iterations=rta_min_its,
-            )
-        elif sampler_settings.sampler_method.lower() == "sams":
-            sampler = _rfe_utils.multistate.HybridSAMSSampler(
-                mcmc_moves=integrator,
-                hybrid_factory=hybrid_factory,
-                online_analysis_interval=rta_its,
-                online_analysis_minimum_iterations=rta_min_its,
-                flatness_criteria=sampler_settings.sams_flatness_criteria,
-                gamma0=sampler_settings.sams_gamma0,
-            )
-        elif sampler_settings.sampler_method.lower() == "independent":
-            sampler = _rfe_utils.multistate.HybridMultiStateSampler(
-                mcmc_moves=integrator,
-                hybrid_factory=hybrid_factory,
-                online_analysis_interval=rta_its,
-                online_analysis_target_error=early_termination_target_error,
-                online_analysis_minimum_iterations=rta_min_its,
-            )
-
-        else:
-            raise AttributeError(f"Unknown sampler {sampler_settings.sampler_method}")
-
-        sampler.setup(
-            n_replicas=sampler_settings.n_replicas,
-            reporter=reporter,
-            lambda_protocol=lambdas,
-            temperature=to_openmm(thermo_settings.temperature),
-            endstates=alchem_settings.endstate_dispersion_correction,
-            minimization_platform=platform.getName(),
-            # Set minimization steps to None when running in dry mode
-            # otherwise do a very small one to avoid NaNs
-            minimization_steps=100 if not dry else None,
-        )
-
-        try:
-            # Create context caches (energy + sampler)
-            energy_context_cache = openmmtools.cache.ContextCache(
-                capacity=None,
-                time_to_live=None,
-                platform=platform,
-            )
-
-            sampler_context_cache = openmmtools.cache.ContextCache(
-                capacity=None,
-                time_to_live=None,
-                platform=platform,
-            )
-
-            sampler.energy_context_cache = energy_context_cache
-            sampler.sampler_context_cache = sampler_context_cache
-
-            if not dry:  # pragma: no-cover
-                # minimize
-                if verbose:
-                    self.logger.info("Running minimization")
-
-                sampler.minimize(max_iterations=sampler_settings.minimization_steps)
-
-                # equilibrate
-                if verbose:
-                    self.logger.info("Running equilibration phase")
-
-                sampler.equilibrate(int(equil_steps / steps_per_iteration))
-
-                # production
-                if verbose:
-                    self.logger.info("Running production phase")
-
-                sampler.extend(int(prod_steps / steps_per_iteration))
-
-                self.logger.info("Production phase complete")
-
-                self.logger.info("Post-simulation analysis of results")
-                # calculate relevant analyses of the free energies & sampling
-                # First close & reload the reporter to avoid netcdf clashes
-                analyzer = multistate_analysis.MultistateEquilFEAnalysis(
-                    reporter,
-                    sampling_method=sampler_settings.sampler_method.lower(),
-                    result_units=unit.kilocalorie_per_mole,
-                )
-                analyzer.plot(filepath=shared_basepath, filename_prefix="")
-                analyzer.close()
-
-            else:
-                # clean up the reporter file
-                fns = [
-                    shared_basepath / output_settings.output_filename,
-                    shared_basepath / output_settings.checkpoint_storage_filename,
-                ]
-                for fn in fns:
-                    os.remove(fn)
-        finally:
-            # close reporter when you're done, prevent
-            # file handle clashes
-            reporter.close()
-
-            # clear GPU contexts
-            # TODO: use cache.empty() calls when openmmtools #690 is resolved
-            # replace with above
-            for context in list(energy_context_cache._lru._data.keys()):
-                del energy_context_cache._lru._data[context]
-            for context in list(sampler_context_cache._lru._data.keys()):
-                del sampler_context_cache._lru._data[context]
-            # cautiously clear out the global context cache too
-            for context in list(openmmtools.cache.global_context_cache._lru._data.keys()):
-                del openmmtools.cache.global_context_cache._lru._data[context]
-
-            del sampler_context_cache, energy_context_cache
-
-            if not dry:
-                del integrator, sampler
-
-        if not dry:  # pragma: no-cover
-            return {"nc": nc, "last_checkpoint": chk, **analyzer.unit_results_dict}
-        else:
-            return {"debug": {"sampler": sampler}}
-
-    @staticmethod
-    def structural_analysis(scratch, shared) -> dict:
-        # don't put energy analysis in here, it uses the open file reporter
-        # whereas structural stuff requires that the file handle is closed
-        # TODO: we should just make openfe_analysis write an npz instead!
-        analysis_out = scratch / "structural_analysis.json"
-
-        ret = subprocess.run(
-            [
-                "openfe_analysis",  # CLI entry point
-                "RFE_analysis",  # CLI option
-                str(shared),  # Where the simulation.nc fille
-                str(analysis_out),  # Where the analysis json file is written
-            ],
-            stdout=subprocess.PIPE,
-            stderr=subprocess.PIPE,
-        )
-        if ret.returncode:
-            return {"structural_analysis_error": ret.stderr}
-
-        with open(analysis_out, "rb") as f:
-            data = json.load(f)
-
-        savedir = pathlib.Path(shared)
-        if d := data["protein_2D_RMSD"]:
-            fig = plotting.plot_2D_rmsd(d)
-            fig.savefig(savedir / "protein_2D_RMSD.png")
-            plt.close(fig)
-            f2 = plotting.plot_ligand_COM_drift(data["time(ps)"], data["ligand_wander"])
-            f2.savefig(savedir / "ligand_COM_drift.png")
-            plt.close(f2)
-
-        f3 = plotting.plot_ligand_RMSD(data["time(ps)"], data["ligand_RMSD"])
-        f3.savefig(savedir / "ligand_RMSD.png")
-        plt.close(f3)
-
-        # Save to numpy compressed format (~ 6x more space efficient than JSON)
-        np.savez_compressed(
-            shared / "structural_analysis.npz",
-            protein_RMSD=np.asarray(data["protein_RMSD"], dtype=np.float32),
-            ligand_RMSD=np.asarray(data["ligand_RMSD"], dtype=np.float32),
-            ligand_COM_drift=np.asarray(data["ligand_wander"], dtype=np.float32),
-            protein_2D_RMSD=np.asarray(data["protein_2D_RMSD"], dtype=np.float32),
-            time_ps=np.asarray(data["time(ps)"], dtype=np.float32),
-        )
-
-        return {"structural_analysis": shared / "structural_analysis.npz"}
-
-    def _execute(
-        self,
-        ctx: gufe.Context,
-        **kwargs,
-    ) -> dict[str, Any]:
-        log_system_probe(logging.INFO, paths=[ctx.scratch])
-
-        outputs = self.run(scratch_basepath=ctx.scratch, shared_basepath=ctx.shared)
-
-        structural_analysis_outputs = self.structural_analysis(ctx.scratch, ctx.shared)
-
-        return {
-            "repeat_id": self._inputs["repeat_id"],
-            "generation": self._inputs["generation"],
-            **outputs,
-            **structural_analysis_outputs,
-        }
->>>>>>> d1bd7364
+from .hybridtop_protocols import RelativeHybridTopologyProtocol