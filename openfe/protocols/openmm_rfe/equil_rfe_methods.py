--- conflicted
+++ resolved
@@ -634,15 +634,10 @@
             # Validate solvent component
             system_validation.validate_solvent(stateA, nonbond)
 
-<<<<<<< HEAD
             # Validate solvation settings
             settings_validation.validate_openmm_solvation_settings(
                 self.settings.solvation_settings
             )
-=======
-        # Validate solvation settings
-        settings_validation.validate_openmm_solvation_settings(self.settings.solvation_settings)
->>>>>>> e48d6410
 
         # Validate protein component
         system_validation.validate_protein(stateA)
@@ -900,19 +895,11 @@
             # c. force the creation of parameters
             # This is necessary because we need to have the FF templates
             # registered ahead of solvating the system.
-<<<<<<< HEAD
-            for smc, mol in chain(off_small_mols['stateA'],
-                                  off_small_mols['stateB'],
-                                  off_small_mols['both']):
-                system_generator.create_system(mol.to_topology().to_openmm(),
-                                               molecules=[mol])
-=======
             for smc, mol in chain(
                 off_small_mols["stateA"], off_small_mols["stateB"], off_small_mols["both"]
             ):
                 system_generator.create_system(mol.to_topology().to_openmm(), molecules=[mol])
 
->>>>>>> e48d6410
             # c. get OpenMM Modeller + a dictionary of resids for each component
             stateA_modeller, comp_resids = system_creation.get_omm_modeller(
                 protein_comp=protein_comp,
