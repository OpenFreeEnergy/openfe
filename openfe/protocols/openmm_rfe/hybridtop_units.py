--- conflicted
+++ resolved
@@ -273,13 +273,9 @@
           The solvent component of the system, if any.
         openff_molecules : list[openff.toolkit.Molecule] | None 
           A list of openff molecules to generate templates for, if any.
-<<<<<<< HEAD
         ffcache : pathlib.Path | None
           Path to the force field parameter cache.
         
-=======
-
->>>>>>> 7c915ed6
         Returns
         -------
         system_generator : openmmtools.SystemGenerator
@@ -311,26 +307,9 @@
             if unique:
                 unique_offmols.append(mol)
 
-<<<<<<< HEAD
         # register all the templates
         system_generator.add_molecules(unique_offmols)
         
-=======
-            # Handle openff Molecule templates
-            # TODO: revisit this once the SystemGenerator update happens
-            # and we start loading the whole protein into OpenFF Topologies
-
-            # First deduplicate isomoprhic molecules
-            unique_offmols = []
-            for mol in openff_molecules:
-                unique = all([not mol.is_isomorphic_with(umol) for umol in unique_offmols])
-                if unique:
-                    unique_offmols.append(mol)
-
-            # register all the templates
-            system_generator.add_molecules(unique_offmols)
-
->>>>>>> 7c915ed6
         return system_generator
 
     @staticmethod
@@ -544,17 +523,8 @@
         if self.verbose:
             self.logger.info("Parameterizing systems")
 
-<<<<<<< HEAD
-        def _filter_mols(smols, state):
-            return {
-                smc: offmol
-                for smc, offmol in smols.items()
-                if state.contains(smc)
-            }
-=======
         def _filter_small_mols(smols, state):
             return {smc: offmol for smc, offmol in smols.items() if state.contains(smc)}
->>>>>>> 7c915ed6
 
         states_inputs = {
             'A': {'state': stateA, 'mols': _filter_mols(small_mols, stateA)},
@@ -564,7 +534,6 @@
         # Everything involving systemgenerator handling has a risk of
         # oechem <-> rdkit smiles conversion clashes, cautiously ban it.
         with without_oechem_backend():
-<<<<<<< HEAD
             # Get the system generators with all the templates registered
             for state in ['A', 'B']:
                 ffcache = settings["output_settings"].forcefield_cache
@@ -593,30 +562,6 @@
                 stateB_system, stateB_topology, stateB_alchem_resids
             ) = self._create_stateB_system(
                 small_mols=states_inputs['B']['mols'],
-=======
-            # TODO: get two generators, one for state A and one for stateB
-            # See issue #1120
-            # Get the system generator with all the templates registered
-            system_generator = self._get_system_generator(
-                shared_basepath=self.shared_basepath,
-                settings=settings,
-                solvent_comp=solvent_component,
-                openff_molecules=list(small_mols.values()),
-            )
-
-            (stateA_system, stateA_topology, stateA_positions, comp_resids) = (
-                self._create_stateA_system(
-                    small_mols=small_mols_stateA,
-                    protein_component=protein_component,
-                    solvent_component=solvent_component,
-                    system_generator=system_generator,
-                    solvation_settings=settings["solvation_settings"],
-                )
-            )
-
-            (stateB_system, stateB_topology, stateB_alchem_resids) = self._create_stateB_system(
-                small_mols=small_mols_stateB,
->>>>>>> 7c915ed6
                 mapping=mapping,
                 stateA_topology=stateA_topology,
                 exclude_resids=comp_resids[mapping.componentA],
