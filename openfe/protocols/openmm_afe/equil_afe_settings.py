--- conflicted
+++ resolved
@@ -27,13 +27,9 @@
     OpenMMEngineSettings,
     IntegratorSettings,
     OpenFFPartialChargeSettings,
-<<<<<<< HEAD
     MultiStateOutputSettings,
-=======
-    OutputSettings,
     MDSimulationSettings,
     MDOutputSettings,
->>>>>>> 1ac03e82
 )
 import numpy as np
 
@@ -202,27 +198,19 @@
     Simulation control settings, including simulation lengths
     for the solvent transformation.
     """
-<<<<<<< HEAD
+    vacuum_equil_output_settings: MDOutputSettings
+    """
+    Simulation output settings for the vacuum non-alchemical equilibration.
+    """
     vacuum_output_settings: MultiStateOutputSettings
     """
     Simulation output settings for the vacuum transformation.
     """
+    solvent_equil_output_settings: MDOutputSettings
+    """
+    Simulation output settings for the solvent non-alchemical equilibration.
+    """
     solvent_output_settings: MultiStateOutputSettings
-=======
-    vacuum_equil_output_settings: MDOutputSettings
-    """
-    Simulation output settings for the vacuum non-alchemical equilibration.
-    """
-    vacuum_output_settings: OutputSettings
-    """
-    Simulation output settings for the vacuum transformation.
-    """
-    solvent_equil_output_settings: MDOutputSettings
-    """
-    Simulation output settings for the solvent non-alchemical equilibration.
-    """
-    solvent_output_settings: OutputSettings
->>>>>>> 1ac03e82
     """
     Simulation output settings for the solvent transformation.
     """
