# This code is part of OpenFE and is licensed under the MIT license.
# For details, see https://github.com/OpenFreeEnergy/openfe

"""Settings class for equilibrium AFE Protocols using OpenMM + OpenMMTools

This module implements the necessary settings necessary to run absolute free
energies using OpenMM.

See Also
--------
openfe.protocols.openmm_afe.AbsoluteSolvationProtocol

TODO
----
* Add support for restraints

"""
from gufe.settings import (
    SettingsBaseModel,
    OpenMMSystemGeneratorFFSettings,
    ThermoSettings,
)
from openfe.protocols.openmm_utils.omm_settings import (
<<<<<<< HEAD
    SystemSettings,
    BaseSolvationSettings,
    OpenMMSolvationSettings,
    AlchemicalSamplerSettings,
=======
    MultiStateSimulationSettings,
    BaseSolvationSettings,
    OpenMMSolvationSettings,
>>>>>>> 00ef4de0
    OpenMMEngineSettings,
    IntegratorSettings,
    OutputSettings,
)
import numpy as np

try:
    from pydantic.v1 import validator
except ImportError:
    from pydantic import validator  # type: ignore[assignment]


class AlchemicalSettings(SettingsBaseModel):
    """Settings for the alchemical protocol

    Empty place holder for right now.
    """


class LambdaSettings(SettingsBaseModel):
    """Lambda schedule settings.

    Defines lists of floats to control various aspects of the alchemical
    transformation.

    Notes
    -----
    * In all cases a lambda value of 0 defines a fully interacting state A and
      a non-interacting state B, whilst a value of 1 defines a fully interacting
      state B and a non-interacting state A.
    * ``lambda_elec``, `lambda_vdw``, and ``lambda_restraints`` must all be of
      the same length, defining all the windows of the transformation.

    """
    lambda_elec: list[float] = [
        0.0, 0.25, 0.5, 0.75, 1.0, 1.0, 1.0, 1.0, 1.0, 1.0,
        1.0, 1.0, 1.0, 1.0, 1.0, 1.0, 1.0, 1.0, 1.0, 1.0,
    ]
    """
    List of floats of lambda values for the electrostatics. 
    Zero means state A and 1 means state B.
    Length of this list needs to match length of lambda_vdw and lambda_restraints.
    """
    lambda_vdw: list[float] = [
        0.0, 0.0, 0.0, 0.0, 0.0, 0.05, 0.1, 0.2, 0.3, 0.4,
        0.5, 0.6, 0.65, 0.7, 0.75, 0.8, 0.85, 0.9, 0.95, 1.0,
    ]
    """
    List of floats of lambda values for the van der Waals.
    Zero means state A and 1 means state B.
    Length of this list needs to match length of lambda_elec and lambda_restraints.
    """
    lambda_restraints: list[float] = [
        0.0, 0.0, 0.0, 0.0, 0.0, 0.0, 0.0, 0.0, 0.0, 0.0,
        0.0, 0.0, 0.0, 0.0, 0.0, 0.0, 0.0, 0.0, 0.0, 0.0,
    ]
    """
    List of floats of lambda values for the restraints.
    Zero means state A and 1 means state B.
    Length of this list needs to match length of lambda_vdw and lambda_elec.
    """

    @validator('lambda_elec', 'lambda_vdw', 'lambda_restraints')
    def must_be_between_0_and_1(cls, v):
        for window in v:
            if not 0 <= window <= 1:
                errmsg = ("Lambda windows must be between 0 and 1, got a"
                          f" window with value {window}.")
                raise ValueError(errmsg)
        return v

    @validator('lambda_elec', 'lambda_vdw', 'lambda_restraints')
    def must_be_monotonic(cls, v):

        difference = np.diff(v)

        if not all(i >= 0. for i in difference):
            errmsg = f"The lambda schedule is not monotonic, got schedule {v}."
            raise ValueError(errmsg)

        return v


# This subclasses from SettingsBaseModel as it has vacuum_forcefield and
# solvent_forcefield fields, not just a single forcefield_settings field
class AbsoluteSolvationSettings(SettingsBaseModel):
    """
    Configuration object for ``AbsoluteSolvationProtocol``.

    See Also
    --------
    openfe.protocols.openmm_afe.AbsoluteSolvationProtocol
    """
    protocol_repeats: int
    """
    The number of completely independent repeats of the entire sampling 
    process. The mean of the repeats defines the final estimate of FE 
    difference, while the variance between repeats is used as the uncertainty.  
    """

    @validator('protocol_repeats')
    def must_be_positive(cls, v):
        if v <= 0:
            errmsg = f"protocol_repeats must be a positive value, got {v}."
            raise ValueError(errmsg)
        return v

    # Inherited things
    solvent_forcefield_settings: OpenMMSystemGeneratorFFSettings
    vacuum_forcefield_settings: OpenMMSystemGeneratorFFSettings
    """Parameters to set up the force field with OpenMM Force Fields"""
    thermo_settings: ThermoSettings
    """Settings for thermodynamic parameters"""

<<<<<<< HEAD
    # Things for creating the systems
    vacuum_system_settings: SystemSettings
    """
    Simulation system settings including the
    long-range non-bonded methods for the vacuum transformation.
    """
    solvent_system_settings: SystemSettings
    """
    Simulation system settings including the
    long-range non-bonded methods for the solvent transformation.
    """
=======
>>>>>>> 00ef4de0
    solvation_settings: OpenMMSolvationSettings
    """Settings for solvating the system."""

    # Alchemical settings
    alchemical_settings: AlchemicalSettings
    """
    Alchemical protocol settings.
    """
    lambda_settings: LambdaSettings
    """
    Settings for controlling the lambda schedule for the different components 
    (vdw, elec, restraints).
    """

    # MD Engine things
    vacuum_engine_settings: OpenMMEngineSettings
    """
    Settings specific to the OpenMM engine, such as the compute platform
    for the vacuum transformation.
    """
    solvent_engine_settings: OpenMMEngineSettings
    """
    Settings specific to the OpenMM engine, such as the compute platform
    for the solvent transformation.
    """

    # Sampling State defining things
    integrator_settings: IntegratorSettings
    """
    Settings for controlling the integrator, such as the timestep and
    barostat settings.
    """

    # Simulation run settings
    vacuum_simulation_settings: MultiStateSimulationSettings
    """
    Simulation control settings, including simulation lengths
    for the vacuum transformation.
    """
    solvent_simulation_settings: MultiStateSimulationSettings
    """
    Simulation control settings, including simulation lengths
    for the solvent transformation.
    """
    vacuum_output_settings: OutputSettings
    """
    Simulation output settings for the vacuum transformation.
    """
    solvent_output_settings: OutputSettings
    """
    Simulation output settings for the solvent transformation.
    """<|MERGE_RESOLUTION|>--- conflicted
+++ resolved
@@ -21,16 +21,9 @@
     ThermoSettings,
 )
 from openfe.protocols.openmm_utils.omm_settings import (
-<<<<<<< HEAD
-    SystemSettings,
-    BaseSolvationSettings,
-    OpenMMSolvationSettings,
-    AlchemicalSamplerSettings,
-=======
     MultiStateSimulationSettings,
     BaseSolvationSettings,
     OpenMMSolvationSettings,
->>>>>>> 00ef4de0
     OpenMMEngineSettings,
     IntegratorSettings,
     OutputSettings,
@@ -145,20 +138,6 @@
     thermo_settings: ThermoSettings
     """Settings for thermodynamic parameters"""
 
-<<<<<<< HEAD
-    # Things for creating the systems
-    vacuum_system_settings: SystemSettings
-    """
-    Simulation system settings including the
-    long-range non-bonded methods for the vacuum transformation.
-    """
-    solvent_system_settings: SystemSettings
-    """
-    Simulation system settings including the
-    long-range non-bonded methods for the solvent transformation.
-    """
-=======
->>>>>>> 00ef4de0
     solvation_settings: OpenMMSolvationSettings
     """Settings for solvating the system."""
 
