--- conflicted
+++ resolved
@@ -7,11 +7,7 @@
 from typing import Iterable, Optional
 
 import psutil
-<<<<<<< HEAD
-from psutil._common import bytes2human  # just a little naughty here
-=======
 from psutil._common import bytes2human
->>>>>>> b027cff8
 
 
 def _get_disk_usage(
