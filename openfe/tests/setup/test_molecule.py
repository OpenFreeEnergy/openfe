import openff.toolkit.topology
import pytest

<<<<<<< HEAD
import importlib

=======
try:
    from openeye import oechem
except ImportError:
    HAS_OECHEM = False
else:
    HAS_OECHEM = oechem.OEChemIsLicensed()
>>>>>>> 3579a011
from openfe.setup import Molecule
from openfe.setup.molecule import _ensure_ofe_name, _ensure_ofe_version
import openfe
from rdkit import Chem


@pytest.fixture
def alt_ethane():
    return Molecule(Chem.MolFromSmiles("CC"))


@pytest.fixture
def named_ethane():
    mol = Chem.MolFromSmiles("CC")

    return Molecule(mol, name='ethane')


@pytest.fixture
def serialization_template():
    def inner(filename):
        import importlib
        import string
        import openfe
        loc = "openfe.tests.data.serialization"
        ref = importlib.resources.files(loc).joinpath(filename)
        with open(ref, "r") as fn:
            tmpl = fn.read()
            return tmpl.format(OFE_VERSION=openfe.__version__)
        return contents

    return inner


@pytest.mark.parametrize('rdkit_name,name,expected', [
    ('foo', '', 'foo'),
    ('', 'foo', 'foo'),
    ('bar', 'foo', 'foo'),
])
def test_ensure_ofe_name(rdkit_name, name, expected, recwarn):
    rdkit = Chem.MolFromSmiles("CC")
    if rdkit_name:
        rdkit.SetProp('ofe-name', rdkit_name)

    out_name = _ensure_ofe_name(rdkit, name)

    if rdkit_name == "bar":
        assert len(recwarn) == 1
        assert "Molecule being renamed" in recwarn[0].message.args[0]
    else:
        assert len(recwarn) == 0

    assert out_name == expected
    assert rdkit.GetProp("ofe-name") == out_name


def test_ensure_ofe_version():
    rdkit = Chem.MolFromSmiles("CC")
    _ensure_ofe_version(rdkit)
    assert rdkit.GetProp("ofe-version") == openfe.__version__


class TestMolecule:
    def test_rdkit_behavior(self, ethane, alt_ethane):
        # Check that fixture setup is correct (we aren't accidentally
        # testing tautologies)
        assert ethane is not alt_ethane
        assert ethane.to_rdkit() is not alt_ethane.to_rdkit()

    def test_rdkit_independence(self):
        # once we've constructed a Molecule, it is independent from the source
        mol = Chem.MolFromSmiles('CC')
        our_mol = Molecule.from_rdkit(mol)

        mol.SetProp('foo', 'bar')  # this is the source molecule, not ours
        with pytest.raises(KeyError):
            our_mol.to_rdkit().GetProp('foo')

    def test_rdkit_copy_source_copy(self):
        # we should copy in any properties that were in the source molecule
        mol = Chem.MolFromSmiles('CC')
        mol.SetProp('foo', 'bar')
        our_mol = Molecule.from_rdkit(mol)

        assert our_mol.to_rdkit().GetProp('foo') == 'bar'

    def test_equality_and_hash(self, ethane, alt_ethane):
        assert hash(ethane) == hash(alt_ethane)
        assert ethane == alt_ethane

    def test_equality_and_hash_name_differs(self, ethane, named_ethane):
        # names would be used to distinguish different binding modes
        assert hash(ethane) != hash(named_ethane)
        assert ethane != named_ethane

    def test_smiles(self, named_ethane):
        assert named_ethane.smiles == 'CC'

    def test_name(self, named_ethane):
        assert named_ethane.name == 'ethane'

    def test_empty_name(self, alt_ethane):
        assert alt_ethane.name == ''

<<<<<<< HEAD
    def test_serialization_cycle(self, named_ethane):
        serialized = named_ethane.to_sdf()
        deserialized = Molecule.from_sdf_string(serialized)
        reserialized = deserialized.to_sdf()

        assert named_ethane == deserialized
        assert serialized == reserialized

    def test_to_sdf_string(self, named_ethane, serialization_template):
        expected = serialization_template("ethane_template.sdf")
        assert named_ethane.to_sdf() == expected

    def test_from_sdf_string(self, named_ethane, serialization_template):
        sdf_str = serialization_template("ethane_template.sdf")
        assert Molecule.from_sdf_string(sdf_str) == named_ethane

    def test_from_sdf_string_multiple_molecules(self):
        rsrc_dir = importlib.resources.files("openfe.tests.data")
        ref = rsrc_dir.joinpath("multi_molecule.sdf")
        with open(ref, "r") as fn:
            contents = fn.read()

        with pytest.raises(RuntimeError, match="contains more than 1"):
            Molecule.from_sdf_string(contents)
=======
    def test_from_rdkit(self, named_ethane):
        rdkit = Chem.MolFromSmiles("CC")
        mol = Molecule.from_rdkit(rdkit, "ethane")
        assert mol == named_ethane
        assert mol.to_rdkit() is not rdkit


class TestMoleculeConversion:
    def test_to_off(self, ethane):
        off_ethane = ethane.to_openff()

        assert isinstance(off_ethane, openff.toolkit.topology.Molecule)

    def test_to_off_name(self, named_ethane):
        off_ethane = named_ethane.to_openff()

        assert off_ethane.name == 'ethane'

    @pytest.mark.skipif(not HAS_OECHEM, reason="No OEChem available")
    def test_to_oechem(self, ethane):
        oec_ethane = ethane.to_openeye()

        assert isinstance(oec_ethane, oechem.OEMol)
>>>>>>> 3579a011
<|MERGE_RESOLUTION|>--- conflicted
+++ resolved
@@ -1,17 +1,14 @@
+import importlib
+
 import openff.toolkit.topology
 import pytest
 
-<<<<<<< HEAD
-import importlib
-
-=======
 try:
     from openeye import oechem
 except ImportError:
     HAS_OECHEM = False
 else:
     HAS_OECHEM = oechem.OEChemIsLicensed()
->>>>>>> 3579a011
 from openfe.setup import Molecule
 from openfe.setup.molecule import _ensure_ofe_name, _ensure_ofe_version
 import openfe
@@ -116,7 +113,6 @@
     def test_empty_name(self, alt_ethane):
         assert alt_ethane.name == ''
 
-<<<<<<< HEAD
     def test_serialization_cycle(self, named_ethane):
         serialized = named_ethane.to_sdf()
         deserialized = Molecule.from_sdf_string(serialized)
@@ -141,7 +137,7 @@
 
         with pytest.raises(RuntimeError, match="contains more than 1"):
             Molecule.from_sdf_string(contents)
-=======
+
     def test_from_rdkit(self, named_ethane):
         rdkit = Chem.MolFromSmiles("CC")
         mol = Molecule.from_rdkit(rdkit, "ethane")
@@ -152,17 +148,16 @@
 class TestMoleculeConversion:
     def test_to_off(self, ethane):
         off_ethane = ethane.to_openff()
-
+        
         assert isinstance(off_ethane, openff.toolkit.topology.Molecule)
-
+    
     def test_to_off_name(self, named_ethane):
         off_ethane = named_ethane.to_openff()
-
+        
         assert off_ethane.name == 'ethane'
-
+    
     @pytest.mark.skipif(not HAS_OECHEM, reason="No OEChem available")
     def test_to_oechem(self, ethane):
         oec_ethane = ethane.to_openeye()
-
-        assert isinstance(oec_ethane, oechem.OEMol)
->>>>>>> 3579a011
+        
+        assert isinstance(oec_ethane, oechem.OEMol)