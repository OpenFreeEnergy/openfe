--- conflicted
+++ resolved
@@ -33,12 +33,7 @@
         solvent=SolventComponent(),
         protein=T4_protein_component,
     )
-<<<<<<< HEAD
-    
     # TODO: methylcyclohexane isn't included in this network, possibly because of a score tie in _map_scoring, which means it doesn't get included in maximal_network_generator's "mappings"
-=======
->>>>>>> a7d7c72a
-
     assert isinstance(alchem_network, AlchemicalNetwork)
 
     edges = alchem_network.edges
