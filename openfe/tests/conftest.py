--- conflicted
+++ resolved
@@ -381,31 +381,6 @@
 except ModuleNotFoundError:
     HAS_ESPALOMA = False
 
-<<<<<<< HEAD
-=======
-
-@pytest.fixture(scope="module")
-def chloroethane():
-    """Load chloroethane with partial charges from sdf file."""
-    with resources.files("openfe.tests.data.htf") as f:
-        return SmallMoleculeComponent.from_sdf_file(f / "chloroethane.sdf")
-
-
-@pytest.fixture(scope="module")
-def fluoroethane():
-    """Load fluoroethane with partial charges from sdf file."""
-    with resources.files("openfe.tests.data.htf") as f:
-        return SmallMoleculeComponent.from_sdf_file(f / "fluoroethane.sdf")
-
-
-@pytest.fixture(scope="module")
-def ethane():
-    """Load ethane with partial charges from sdf file."""
-    with resources.files("openfe.tests.data.htf") as f:
-        return SmallMoleculeComponent.from_sdf_file(f / "ethane.sdf")
-
-
->>>>>>> 987e1e7c
 @pytest.fixture(scope="module")
 def chlorobenzene():
     """Load chlorobenzene with partial charges from sdf file."""
@@ -419,57 +394,7 @@
     with resources.files("openfe.tests.data.htf") as f:
         return SmallMoleculeComponent.from_sdf_file(f / "t4_lysozyme_data" / "fluorobenzene.sdf")
 
-
 @pytest.fixture(scope="module")
-<<<<<<< HEAD
-=======
-def benzene():
-    """Load benzene with partial charges from sdf file."""
-    with resources.files("openfe.tests.data.htf") as f:
-        return SmallMoleculeComponent.from_sdf_file(f / "t4_lysozyme_data" / "benzene.sdf")
-
-
-@pytest.fixture(scope="module")
-def chloroethane_to_fluoroethane_mapping(chloroethane, fluoroethane):
-    """Return a mapping from chloroethane to fluoroethane."""
-    return LigandAtomMapping(
-        componentA=chloroethane,
-        componentB=fluoroethane,
-        componentA_to_componentB={
-            # perfect one-to-one mapping
-            0: 0,
-            1: 1,
-            2: 2,
-            3: 3,
-            4: 4,
-            5: 5,
-            6: 6,
-            7: 7,
-        },
-    )
-
-
-@pytest.fixture(scope="module")
-def chloroethane_to_ethane_mapping(chloroethane, ethane):
-    """Return a mapping from chloroethane to ethane."""
-    return LigandAtomMapping(
-        componentA=chloroethane,
-        componentB=ethane,
-        componentA_to_componentB={
-            # Cl-H not mapped, all others one-to-one
-            1: 1,
-            2: 2,
-            3: 3,
-            4: 4,
-            5: 5,
-            6: 6,
-            7: 7,
-        },
-    )
-
-
-@pytest.fixture(scope="module")
->>>>>>> 987e1e7c
 def chlorobenzene_to_fluorobenzene_mapping(chlorobenzene, fluorobenzene):
     """Return a mapping from chlorobenzene to fluorobenzene."""
     return LigandAtomMapping(
@@ -494,32 +419,6 @@
 
 
 @pytest.fixture(scope="module")
-<<<<<<< HEAD
-=======
-def chlorobenzene_to_benzene_mapping(chlorobenzene, benzene):
-    """Return a mapping from chlorobenzene to benzene."""
-    return LigandAtomMapping(
-        componentA=chlorobenzene,
-        componentB=benzene,
-        componentA_to_componentB={
-            # Cl-H not mapped, all others one-to-one
-            1: 1,
-            2: 2,
-            3: 3,
-            4: 4,
-            5: 5,
-            6: 6,
-            7: 7,
-            8: 8,
-            9: 9,
-            10: 10,
-            11: 11,
-        },
-    )
-
-
-@pytest.fixture(scope="module")
->>>>>>> 987e1e7c
 def t4_lysozyme_solvated():
     """Load the T4 lysozyme L99A structure and solvent from the pdb file."""
     with resources.files("openfe.tests.data.htf") as f:
@@ -527,89 +426,7 @@
             (f / "t4_lysozyme_data" / "t4_lysozyme_solvated.pdb").as_posix()
         )
 
-<<<<<<< HEAD
 def apply_box_vectors_and_fix_nb_force(hybrid_topology_factory: HybridTopologyFactory, force_field: ForceField):
-=======
-
-@pytest.fixture(scope="module")
-def htf_chloro_fluoroethane(chloroethane, fluoroethane, chloroethane_to_fluoroethane_mapping):
-    """Generate the htf for chloroethane to fluoroethane."""
-    settings = RelativeHybridTopologyProtocol.default_settings()
-    # make sure we interpolate the 1-4 exceptions involving dummy atoms if present
-    settings.alchemical_settings.turn_off_core_unique_exceptions = True
-    small_ff = settings.forcefield_settings.small_molecule_forcefield
-    if ".offxml" not in small_ff:
-        small_ff += ".offxml"
-    ff = ForceField(small_ff)
-    chloro_openff = chloroethane.to_openff()
-    chloro_charges = chloro_openff.partial_charges.m_as(offunit.elementary_charge)
-    chloro_labels = ff.label_molecules(chloro_openff.to_topology())[0]
-    fluoro_openff = fluoroethane.to_openff()
-    fluoro_charges = fluoro_openff.partial_charges.m_as(offunit.elementary_charge)
-    fluoro_labels = ff.label_molecules(fluoro_openff.to_topology())[0]
-    htf = make_htf(mapping=chloroethane_to_fluoroethane_mapping, settings=settings)
-    hybrid_system = htf.hybrid_system
-    forces = {force.getName(): force for force in hybrid_system.getForces()}
-
-    return {
-        "htf": htf,
-        "hybrid_system": hybrid_system,
-        "forces": forces,
-        "chloro_labels": chloro_labels,
-        "fluoro_labels": fluoro_labels,
-        "mapping": chloroethane_to_fluoroethane_mapping,
-        "chloroethane": chloroethane,
-        "fluoroethane": fluoroethane,
-        "chloro_charges": chloro_charges,
-        "fluoro_charges": fluoro_charges,
-        "electrostatic_scale": ff.get_parameter_handler("Electrostatics").scale14,
-        "vdW_scale": ff.get_parameter_handler("vdW").scale14,
-        "force_field": ff,
-    }
-
-
-@pytest.fixture(scope="module")
-def htf_chloro_ethane(chloroethane, ethane, chloroethane_to_ethane_mapping):
-    """Generate the htf for chloroethane to ethane with interpolate 1-4s on!"""
-    settings = RelativeHybridTopologyProtocol.default_settings()
-    # make sure we interpolate the 1-4 exceptions involving dummy atoms
-    settings.alchemical_settings.turn_off_core_unique_exceptions = True
-    small_ff = settings.forcefield_settings.small_molecule_forcefield
-    if ".offxml" not in small_ff:
-        small_ff += ".offxml"
-    ff = ForceField(small_ff)
-
-    chloro_openff = chloroethane.to_openff()
-    chloro_charges = chloro_openff.partial_charges.m_as(offunit.elementary_charge)
-    chloro_labels = ff.label_molecules(chloro_openff.to_topology())[0]
-    ethane_openff = ethane.to_openff()
-    ethane_charges = ethane_openff.partial_charges.m_as(offunit.elementary_charge)
-    ethane_labels = ff.label_molecules(ethane_openff.to_topology())[0]
-    htf = make_htf(mapping=chloroethane_to_ethane_mapping, settings=settings)
-    hybrid_system = htf.hybrid_system
-    forces = {force.getName(): force for force in hybrid_system.getForces()}
-
-    return {
-        "htf": htf,
-        "hybrid_system": hybrid_system,
-        "forces": forces,
-        "chloro_labels": chloro_labels,
-        "ethane_labels": ethane_labels,
-        "mapping": chloroethane_to_ethane_mapping,
-        "chloroethane": chloroethane,
-        "ethane": ethane,
-        "chloro_charges": chloro_charges,
-        "ethane_charges": ethane_charges,
-        "electrostatic_scale": ff.get_parameter_handler("Electrostatics").scale14,
-        "vdW_scale": ff.get_parameter_handler("vdW").scale14,
-        "force_field": ff,
-    }
-
-
-def apply_box_vectors_and_fix_nn_force(
-    hybrid_topology_factory: HybridTopologyFactory, force_field: ForceField
-):
->>>>>>> 987e1e7c
     """
     Edit the systems in the hybrid topology factory to have the correct box vectors and nonbonded force settings for the T4 lysozyme system.
     """
@@ -657,15 +474,8 @@
 
 
 @pytest.fixture(scope="module")
-<<<<<<< HEAD
 def htf_cmap_chlorobenzene_to_fluorobenzene(chlorobenzene_to_fluorobenzene_mapping, t4_lysozyme_solvated):
     """Generate the htf for chlorobenzene to fluorobenzene with a CMAP term."""
-=======
-def htf_chlorobenzene_fluorobenzene(
-    chlorobenzene, fluorobenzene, chlorobenzene_to_fluorobenzene_mapping, t4_lysozyme_solvated
-):
-    """Generate the htf for chlorobenzene to fluorobenzene."""
->>>>>>> 987e1e7c
     settings = RelativeHybridTopologyProtocol.default_settings()
     # make sure we interpolate the 1-4 exceptions involving dummy atoms if present
     settings.alchemical_settings.turn_off_core_unique_exceptions = True
@@ -673,7 +483,6 @@
     if ".offxml" not in small_ff:
         small_ff += ".offxml"
     ff = ForceField(small_ff)
-<<<<<<< HEAD
     # update the default force fields to include a force field with CMAP terms
     settings.forcefield_settings.forcefields = [
         "amber/protein.ff19SB.xml",  # cmap amber ff
@@ -684,19 +493,6 @@
     htf = make_htf(mapping=chlorobenzene_to_fluorobenzene_mapping, protein=t4_lysozyme_solvated, settings=settings)
     # apply box vectors and fix nonbonded force settings so we can use PME
     apply_box_vectors_and_fix_nb_force(hybrid_topology_factory=htf, force_field=ff)
-=======
-    chloro_openff = chlorobenzene.to_openff()
-    chloro_charges = chloro_openff.partial_charges.m_as(offunit.elementary_charge)
-    chloro_labels = ff.label_molecules(chloro_openff.to_topology())[0]
-    fluoro_openff = fluorobenzene.to_openff()
-    fluoro_charges = fluoro_openff.partial_charges.m_as(offunit.elementary_charge)
-    fluoro_labels = ff.label_molecules(fluoro_openff.to_topology())[0]
-    htf = make_htf(
-        mapping=chlorobenzene_to_fluorobenzene_mapping,
-        settings=settings,
-        protein=t4_lysozyme_solvated,
-    )
->>>>>>> 987e1e7c
     hybrid_system = htf.hybrid_system
     forces = {force.getName(): force for force in hybrid_system.getForces()}
 
@@ -705,61 +501,9 @@
         "hybrid_system": hybrid_system,
         "forces": forces,
         "mapping": chlorobenzene_to_fluorobenzene_mapping,
-<<<<<<< HEAD
         "chlorobenzene": chlorobenzene_to_fluorobenzene_mapping.componentA,
         "fluorobenzene": chlorobenzene_to_fluorobenzene_mapping.componentB,
-=======
-        "chlorobenzene": chlorobenzene,
-        "fluorobenzene": fluorobenzene,
-        "chloro_charges": chloro_charges,
-        "fluoro_charges": fluoro_charges,
         "electrostatic_scale": ff.get_parameter_handler("Electrostatics").scale14,
         "vdW_scale": ff.get_parameter_handler("vdW").scale14,
-        "force_field": ff,
-    }
-
-
-@pytest.fixture(scope="module")
-def htf_chlorobenzene_benzene(
-    chlorobenzene, benzene, chlorobenzene_to_benzene_mapping, t4_lysozyme_solvated
-):
-    """Generate the htf for chlorobenzene to benzene with interpolate 1-4s on!"""
-    settings = RelativeHybridTopologyProtocol.default_settings()
-    # make sure we interpolate the 1-4 exceptions involving dummy atoms
-    settings.alchemical_settings.turn_off_core_unique_exceptions = True
-    small_ff = settings.forcefield_settings.small_molecule_forcefield
-    if ".offxml" not in small_ff:
-        small_ff += ".offxml"
-    ff = ForceField(small_ff)
-
-    chloro_openff = chlorobenzene.to_openff()
-    chloro_charges = chloro_openff.partial_charges.m_as(offunit.elementary_charge)
-    chloro_labels = ff.label_molecules(chloro_openff.to_topology())[0]
-    benzene_openff = benzene.to_openff()
-    benzene_charges = benzene_openff.partial_charges.m_as(offunit.elementary_charge)
-    benzene_labels = ff.label_molecules(benzene_openff.to_topology())[0]
-    htf = make_htf(
-        mapping=chlorobenzene_to_benzene_mapping, settings=settings, protein=t4_lysozyme_solvated
-    )
-    hybrid_system = htf.hybrid_system
-
-    apply_box_vectors_and_fix_nn_force(hybrid_topology_factory=htf, force_field=ff)
-
-    forces = {force.getName(): force for force in hybrid_system.getForces()}
-
-    return {
-        "htf": htf,
-        "hybrid_system": hybrid_system,
-        "forces": forces,
-        "chloro_labels": chloro_labels,
-        "benzene_labels": benzene_labels,
-        "mapping": chlorobenzene_to_benzene_mapping,
-        "chlorobenzene": chlorobenzene,
-        "benzene": benzene,
-        "chloro_charges": chloro_charges,
-        "benzene_charges": benzene_charges,
->>>>>>> 987e1e7c
-        "electrostatic_scale": ff.get_parameter_handler("Electrostatics").scale14,
-        "vdW_scale": ff.get_parameter_handler("vdW").scale14,
-        "force_field": ff,
+        "force_field": ff
     }