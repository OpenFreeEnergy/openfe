# This code is part of OpenFE and is licensed under the MIT license.
# For details, see https://github.com/OpenFreeEnergy/openfe
import os
import pathlib

import pytest
from importlib import resources
from rdkit import Chem
from rdkit.Chem import AllChem
from openff.toolkit import Molecule
from openff.units import unit
import urllib.request

import gufe
import openfe
from openfe.protocols.openmm_septop.utils import deserialize
from gufe import AtomMapper, SmallMoleculeComponent, LigandAtomMapping


class SlowTests:
    """Plugin for handling fixtures that skips slow tests

    Fixtures
    --------

    Currently two fixture types are handled:
      * `integration`:
        Extremely slow tests that are meant to be run to truly put the code
        through a real run.

      * `slow`:
        Unit tests that just take too long to be running regularly.


    How to use the fixtures
    -----------------------

    To add these fixtures simply add `@pytest.mark.integration` or
    `@pytest.mark.slow` decorator to the relevant function or class.


    How to run tests marked by these fixtures
    -----------------------------------------

    To run the `integration` tests, either use the `--integration` flag
    when invoking pytest, or set the environment variable
    `OFE_INTEGRATION_TESTS` to `true`. Note: triggering `integration` will
    automatically also trigger tests marked as `slow`.

    To run the `slow` tests, either use the `--runslow` flag when invoking
    pytest, or set the environment variable `OFE_SLOW_TESTS` to `true`
    """
    def __init__(self, config):
        self.config = config

    @staticmethod
    def _modify_slow(items, config):
        msg = ("need --runslow pytest cli option or the environment variable "
               "`OFE_SLOW_TESTS` set to `True` to run")
        skip_slow = pytest.mark.skip(reason=msg)
        for item in items:
            if "slow" in item.keywords:
                item.add_marker(skip_slow)

    @staticmethod
    def _modify_integration(items, config):
        msg = ("need --integration pytest cli option or the environment "
               "variable `OFE_INTEGRATION_TESTS` set to `True` to run")
        skip_int = pytest.mark.skip(reason=msg)
        for item in items:
            if "integration" in item.keywords:
                item.add_marker(skip_int)

    def pytest_collection_modifyitems(self, items, config):
        if (config.getoption('--integration') or
            os.getenv("OFE_INTEGRATION_TESTS", default="false").lower() == 'true'):
            return
        elif (config.getoption('--runslow') or
              os.getenv("OFE_SLOW_TESTS", default="false").lower() == 'true'):
            self._modify_integration(items, config)
        else:
            self._modify_integration(items, config)
            self._modify_slow(items, config)


# allow for optional slow tests
# See: https://docs.pytest.org/en/latest/example/simple.html
def pytest_addoption(parser):
    parser.addoption(
        "--runslow", action="store_true", default=False, help="run slow tests"
    )
    parser.addoption(
        "--integration", action="store_true", default=False,
        help="run long integration tests",
    )


def pytest_configure(config):
    config.pluginmanager.register(SlowTests(config), "slow")
    config.addinivalue_line("markers", "slow: mark test as slow")
    config.addinivalue_line(
            "markers", "integration: mark test as long integration test")


def mol_from_smiles(smiles: str) -> Chem.Mol:
    m = Chem.MolFromSmiles(smiles)
    AllChem.Compute2DCoords(m)

    return m


@pytest.fixture(scope='session')
def ethane():
    return SmallMoleculeComponent(mol_from_smiles('CC'))


@pytest.fixture(scope='session')
def simple_mapping():
    """Disappearing oxygen on end

    C C O

    C C
    """
    molA = SmallMoleculeComponent(mol_from_smiles('CCO'))
    molB = SmallMoleculeComponent(mol_from_smiles('CC'))

    m = LigandAtomMapping(molA, molB, componentA_to_componentB={0: 0, 1: 1})

    return m


@pytest.fixture(scope='session')
def other_mapping():
    """Disappearing middle carbon

    C C O

    C   C
    """
    molA = SmallMoleculeComponent(mol_from_smiles('CCO'))
    molB = SmallMoleculeComponent(mol_from_smiles('CC'))

    m = LigandAtomMapping(molA, molB, componentA_to_componentB={0: 0, 2: 1})

    return m


@pytest.fixture()
def lomap_basic_test_files_dir(tmpdir_factory):
    # for lomap, which wants the files in a directory
    lomap_files = tmpdir_factory.mktemp('lomap_files')
    lomap_basic = 'openfe.tests.data.lomap_basic'

    for f in resources.contents(lomap_basic):
        if not f.endswith('mol2'):
            continue
        stuff = resources.read_binary(lomap_basic, f)

        with open(str(lomap_files.join(f)), 'wb') as fout:
            fout.write(stuff)

    yield str(lomap_files)


@pytest.fixture(scope='session')
def atom_mapping_basic_test_files():
    # a dict of {filenames.strip(mol2): SmallMoleculeComponent} for a simple
    # set of ligands
    files = {}
    for f in [
        '1,3,7-trimethylnaphthalene',
        '1-butyl-4-methylbenzene',
        '2,6-dimethylnaphthalene',
        '2-methyl-6-propylnaphthalene',
        '2-methylnaphthalene',
        '2-naftanol',
        'methylcyclohexane',
        'toluene']:
        with resources.as_file(resources.files('openfe.tests.data.lomap_basic')) as d:
            fn = str(d / (f + '.mol2'))
            mol = Chem.MolFromMol2File(fn, removeHs=False)
            files[f] = SmallMoleculeComponent(mol, name=f)

    return files


@pytest.fixture()
def lomap_old_mapper() -> AtomMapper:
    """
    LomapAtomMapper with the old default settings.

    This is necessary as atom_mapping_basic_test_files are not all fully aligned
    and need both shift and a large max3d value.
    """
    return openfe.setup.atom_mapping.LomapAtomMapper(
        time=20,
        threed=True,
        max3d=1000.0,
        element_change=True,
        seed="",
        shift=True,
    )


@pytest.fixture(scope='session')
def benzene_modifications():
    files = {}
    with resources.as_file(resources.files('openfe.tests.data')) as d:
        fn = str(d / 'benzene_modifications.sdf')
        supp = Chem.SDMolSupplier(str(fn), removeHs=False)
        for rdmol in supp:
            files[rdmol.GetProp('_Name')] = SmallMoleculeComponent(rdmol)
    return files


@pytest.fixture(scope='session')
def charged_benzene_modifications():
    files = {}
<<<<<<< HEAD
    with importlib.resources.files('openfe.tests.data') as d:
        fn = str(d / 'benzene_modifications.sdf')
        supp = Chem.SDMolSupplier(str(fn), removeHs=False)
        for rdmol in supp:
            offmol = Molecule.from_rdkit(rdmol)
            offmol.assign_partial_charges(partial_charge_method='gasteiger')
            files[rdmol.GetProp('_Name')] = SmallMoleculeComponent.from_openff(offmol)
    return files


=======
    with resources.as_file(resources.files('openfe.tests.data.openmm_rfe')) as d:
        fn = str(d / 'charged_benzenes.sdf')
        supp = Chem.SDMolSupplier(str(fn), removeHs=False)
        for rdmol in supp:
            files[rdmol.GetProp('_Name')] = SmallMoleculeComponent(rdmol)
    return files


@pytest.fixture(scope='session')
def T4L_reference_xml():
    with resources.as_file(resources.files('openfe.tests.data.openmm_septop')) as d:
        f = str(d / 'system.xml.bz2')
    return deserialize(pathlib.Path(f))


>>>>>>> b9f7593b
@pytest.fixture
def serialization_template():
    def inner(filename):
        loc = "openfe.tests.data.serialization"
        tmpl = resources.read_text(loc, filename)
        return tmpl.replace('{OFE_VERSION}', openfe.__version__)

    return inner


@pytest.fixture(scope='session')
def benzene_transforms():
    # a dict of Molecules for benzene transformations
    mols = {}
    with resources.as_file(resources.files('openfe.tests.data')) as d:
        fn = str(d / 'benzene_modifications.sdf')
        supplier = Chem.SDMolSupplier(fn, removeHs=False)
        for mol in supplier:
            mols[mol.GetProp('_Name')] = SmallMoleculeComponent(mol)
    return mols


@pytest.fixture(scope='session')
def T4_protein_component():
    with resources.as_file(resources.files('openfe.tests.data')) as d:
        fn = str(d / '181l_only.pdb')
        comp = gufe.ProteinComponent.from_pdb_file(fn, name="T4_protein")

    return comp


@pytest.fixture(scope='session')
def eg5_protein_pdb():
    with resources.as_file(resources.files('openfe.tests.data.eg5')) as d:
        yield str(d / 'eg5_protein.pdb')


@pytest.fixture()
def eg5_ligands_sdf():
    with resources.as_file(resources.files('openfe.tests.data.eg5')) as d:
        yield str(d / 'eg5_ligands.sdf')


@pytest.fixture()
def eg5_cofactor_sdf():
    with resources.as_file(resources.files('openfe.tests.data.eg5')) as d:
        yield str(d / 'eg5_cofactor.sdf')


@pytest.fixture()
def eg5_protein(eg5_protein_pdb) -> openfe.ProteinComponent:
    return openfe.ProteinComponent.from_pdb_file(eg5_protein_pdb)


@pytest.fixture()
def eg5_ligands(eg5_ligands_sdf) -> list[SmallMoleculeComponent]:
    return [SmallMoleculeComponent(m)
            for m in Chem.SDMolSupplier(eg5_ligands_sdf, removeHs=False)]


@pytest.fixture()
def eg5_cofactor(eg5_cofactor_sdf) -> SmallMoleculeComponent:
    return SmallMoleculeComponent.from_sdf_file(eg5_cofactor_sdf)


@pytest.fixture()
def orion_network():
    with resources.as_file(resources.files('openfe.tests.data.external_formats')) as d:
        yield str(d / 'somebenzenes_nes.dat')


@pytest.fixture()
def fepplus_network():
    with resources.as_file(resources.files('openfe.tests.data.external_formats')) as d:
        yield str(d / 'somebenzenes_edges.edge')


@pytest.fixture()
def CN_molecule():
    """
    A basic CH3NH2 molecule for quick testing.
    """
    with resources.as_file(resources.files('openfe.tests.data')) as d:
        fn = str(d / 'CN.sdf')
        supp = Chem.SDMolSupplier(str(fn), removeHs=False)

        smc = [SmallMoleculeComponent(i) for i in supp][0]

    return smc


@pytest.fixture(scope='function')
def am1bcc_ref_charges():
    ref_chgs = {
        'ambertools': [
            0.146957, -0.918943, 0.025557, 0.025557,
            0.025557, 0.347657, 0.347657
        ] * unit.elementary_charge,
        'openeye': [
            0.14713, -0.92016, 0.02595, 0.02595,
            0.02595, 0.34759, 0.34759
        ] * unit.elementary_charge,
        'nagl': [
            0.170413, -0.930417, 0.021593, 0.021593,
            0.021593, 0.347612, 0.347612
        ] * unit.elementary_charge,
        'espaloma': [
            0.017702, -0.966793, 0.063076, 0.063076,
            0.063076, 0.379931, 0.379931
        ] * unit.elementary_charge,
    }
    return ref_chgs

try:
    urllib.request.urlopen('https://www.google.com')
except:  # -no-cov-
    HAS_INTERNET = False
else:
    HAS_INTERNET = True

try:
    import espaloma
    HAS_ESPALOMA = True
except ModuleNotFoundError:
    HAS_ESPALOMA = False<|MERGE_RESOLUTION|>--- conflicted
+++ resolved
@@ -217,18 +217,6 @@
 @pytest.fixture(scope='session')
 def charged_benzene_modifications():
     files = {}
-<<<<<<< HEAD
-    with importlib.resources.files('openfe.tests.data') as d:
-        fn = str(d / 'benzene_modifications.sdf')
-        supp = Chem.SDMolSupplier(str(fn), removeHs=False)
-        for rdmol in supp:
-            offmol = Molecule.from_rdkit(rdmol)
-            offmol.assign_partial_charges(partial_charge_method='gasteiger')
-            files[rdmol.GetProp('_Name')] = SmallMoleculeComponent.from_openff(offmol)
-    return files
-
-
-=======
     with resources.as_file(resources.files('openfe.tests.data.openmm_rfe')) as d:
         fn = str(d / 'charged_benzenes.sdf')
         supp = Chem.SDMolSupplier(str(fn), removeHs=False)
@@ -244,7 +232,6 @@
     return deserialize(pathlib.Path(f))
 
 
->>>>>>> b9f7593b
 @pytest.fixture
 def serialization_template():
     def inner(filename):
