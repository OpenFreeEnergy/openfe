--- conflicted
+++ resolved
@@ -277,7 +277,6 @@
     return gufe.ProteinComponent.from_pdb_file(fn, name="T4_protein")
 
 
-<<<<<<< HEAD
 @pytest.fixture(scope='session')
 def a2a_protein_membrane_component():
     with resources.as_file(resources.files('openfe.tests.data.a2a')) as d:
@@ -287,9 +286,6 @@
 
 
 @pytest.fixture(scope='session')
-=======
-@pytest.fixture(scope="session")
->>>>>>> e48d6410
 def eg5_protein_pdb():
     with resources.as_file(resources.files("openfe.tests.data.eg5")) as d:
         yield str(d / "eg5_protein.pdb")
