# This code is part of OpenFE and is licensed under the MIT license.
# For details, see https://github.com/OpenFreeEnergy/openfe
import os
<<<<<<< HEAD
import importlib
import pathlib
import gzip
=======
>>>>>>> 048a56c7
import pytest
from importlib import resources
from rdkit import Chem
from rdkit.Chem import AllChem
from openff.units import unit
import urllib.request

import gufe
import openfe
from openfe.protocols.openmm_septop.utils import deserialize
from gufe import AtomMapper, SmallMoleculeComponent, LigandAtomMapping


class SlowTests:
    """Plugin for handling fixtures that skips slow tests

    Fixtures
    --------

    Currently two fixture types are handled:
      * `integration`:
        Extremely slow tests that are meant to be run to truly put the code
        through a real run.

      * `slow`:
        Unit tests that just take too long to be running regularly.


    How to use the fixtures
    -----------------------

    To add these fixtures simply add `@pytest.mark.integration` or
    `@pytest.mark.slow` decorator to the relevant function or class.


    How to run tests marked by these fixtures
    -----------------------------------------

    To run the `integration` tests, either use the `--integration` flag
    when invoking pytest, or set the environment variable
    `OFE_INTEGRATION_TESTS` to `true`. Note: triggering `integration` will
    automatically also trigger tests marked as `slow`.

    To run the `slow` tests, either use the `--runslow` flag when invoking
    pytest, or set the environment variable `OFE_SLOW_TESTS` to `true`
    """
    def __init__(self, config):
        self.config = config

    @staticmethod
    def _modify_slow(items, config):
        msg = ("need --runslow pytest cli option or the environment variable "
               "`OFE_SLOW_TESTS` set to `True` to run")
        skip_slow = pytest.mark.skip(reason=msg)
        for item in items:
            if "slow" in item.keywords:
                item.add_marker(skip_slow)

    @staticmethod
    def _modify_integration(items, config):
        msg = ("need --integration pytest cli option or the environment "
               "variable `OFE_INTEGRATION_TESTS` set to `True` to run")
        skip_int = pytest.mark.skip(reason=msg)
        for item in items:
            if "integration" in item.keywords:
                item.add_marker(skip_int)

    def pytest_collection_modifyitems(self, items, config):
        if (config.getoption('--integration') or
            os.getenv("OFE_INTEGRATION_TESTS", default="false").lower() == 'true'):
            return
        elif (config.getoption('--runslow') or
              os.getenv("OFE_SLOW_TESTS", default="false").lower() == 'true'):
            self._modify_integration(items, config)
        else:
            self._modify_integration(items, config)
            self._modify_slow(items, config)


# allow for optional slow tests
# See: https://docs.pytest.org/en/latest/example/simple.html
def pytest_addoption(parser):
    parser.addoption(
        "--runslow", action="store_true", default=False, help="run slow tests"
    )
    parser.addoption(
        "--integration", action="store_true", default=False,
        help="run long integration tests",
    )


def pytest_configure(config):
    config.pluginmanager.register(SlowTests(config), "slow")
    config.addinivalue_line("markers", "slow: mark test as slow")
    config.addinivalue_line(
            "markers", "integration: mark test as long integration test")


def mol_from_smiles(smiles: str) -> Chem.Mol:
    m = Chem.MolFromSmiles(smiles)
    AllChem.Compute2DCoords(m)

    return m


@pytest.fixture(scope='session')
def ethane():
    return SmallMoleculeComponent(mol_from_smiles('CC'))


@pytest.fixture(scope='session')
def simple_mapping():
    """Disappearing oxygen on end

    C C O

    C C
    """
    molA = SmallMoleculeComponent(mol_from_smiles('CCO'))
    molB = SmallMoleculeComponent(mol_from_smiles('CC'))

    m = LigandAtomMapping(molA, molB, componentA_to_componentB={0: 0, 1: 1})

    return m


@pytest.fixture(scope='session')
def other_mapping():
    """Disappearing middle carbon

    C C O

    C   C
    """
    molA = SmallMoleculeComponent(mol_from_smiles('CCO'))
    molB = SmallMoleculeComponent(mol_from_smiles('CC'))

    m = LigandAtomMapping(molA, molB, componentA_to_componentB={0: 0, 2: 1})

    return m


@pytest.fixture()
def lomap_basic_test_files_dir(tmpdir_factory):
    # for lomap, which wants the files in a directory
    lomap_files = tmpdir_factory.mktemp('lomap_files')
    lomap_basic = 'openfe.tests.data.lomap_basic'

    for f in resources.contents(lomap_basic):
        if not f.endswith('mol2'):
            continue
        stuff = resources.read_binary(lomap_basic, f)

        with open(str(lomap_files.join(f)), 'wb') as fout:
            fout.write(stuff)

    yield str(lomap_files)


@pytest.fixture(scope='session')
def atom_mapping_basic_test_files():
    # a dict of {filenames.strip(mol2): SmallMoleculeComponent} for a simple
    # set of ligands
    files = {}
    for f in [
        '1,3,7-trimethylnaphthalene',
        '1-butyl-4-methylbenzene',
        '2,6-dimethylnaphthalene',
        '2-methyl-6-propylnaphthalene',
        '2-methylnaphthalene',
        '2-naftanol',
        'methylcyclohexane',
        'toluene']:
        with resources.as_file(resources.files('openfe.tests.data.lomap_basic')) as d:
            fn = str(d / (f + '.mol2'))
            mol = Chem.MolFromMol2File(fn, removeHs=False)
            files[f] = SmallMoleculeComponent(mol, name=f)

    return files


@pytest.fixture()
def lomap_old_mapper() -> AtomMapper:
    """
    LomapAtomMapper with the old default settings.

    This is necessary as atom_mapping_basic_test_files are not all fully aligned
    and need both shift and a large max3d value.
    """
    return openfe.setup.atom_mapping.LomapAtomMapper(
        time=20,
        threed=True,
        max3d=1000.0,
        element_change=True,
        seed="",
        shift=True,
    )


@pytest.fixture(scope='session')
def benzene_modifications():
    files = {}
    with resources.as_file(resources.files('openfe.tests.data')) as d:
        fn = str(d / 'benzene_modifications.sdf')
        supp = Chem.SDMolSupplier(str(fn), removeHs=False)
        for rdmol in supp:
            files[rdmol.GetProp('_Name')] = SmallMoleculeComponent(rdmol)
    return files


@pytest.fixture(scope='session')
def charged_benzene_modifications():
    files = {}
    with importlib.resources.files('openfe.tests.data.openmm_rfe') as d:
        fn = str(d / 'charged_benzenes.sdf')
        supp = Chem.SDMolSupplier(str(fn), removeHs=False)
        for rdmol in supp:
            files[rdmol.GetProp('_Name')] = SmallMoleculeComponent(rdmol)
    return files


@pytest.fixture(scope='session')
def T4L_reference_xml():
    with importlib.resources.files('openfe.tests.data.openmm_septop') as d:
        f = str(d / 'system.xml.bz2')
    return deserialize(pathlib.Path(f))


@pytest.fixture
def serialization_template():
    def inner(filename):
        loc = "openfe.tests.data.serialization"
        tmpl = resources.read_text(loc, filename)
        return tmpl.replace('{OFE_VERSION}', openfe.__version__)

    return inner


@pytest.fixture(scope='session')
def benzene_transforms():
    # a dict of Molecules for benzene transformations
    mols = {}
    with resources.as_file(resources.files('openfe.tests.data')) as d:
        fn = str(d / 'benzene_modifications.sdf')
        supplier = Chem.SDMolSupplier(fn, removeHs=False)
        for mol in supplier:
            mols[mol.GetProp('_Name')] = SmallMoleculeComponent(mol)
    return mols


@pytest.fixture(scope='session')
def T4_protein_component():
    with resources.as_file(resources.files('openfe.tests.data')) as d:
        fn = str(d / '181l_only.pdb')
        comp = gufe.ProteinComponent.from_pdb_file(fn, name="T4_protein")

    return comp


@pytest.fixture(scope='session')
def eg5_protein_pdb():
    with resources.as_file(resources.files('openfe.tests.data.eg5')) as d:
        yield str(d / 'eg5_protein.pdb')


@pytest.fixture()
def eg5_ligands_sdf():
    with resources.as_file(resources.files('openfe.tests.data.eg5')) as d:
        yield str(d / 'eg5_ligands.sdf')


@pytest.fixture()
def eg5_cofactor_sdf():
    with resources.as_file(resources.files('openfe.tests.data.eg5')) as d:
        yield str(d / 'eg5_cofactor.sdf')


@pytest.fixture()
def eg5_protein(eg5_protein_pdb) -> openfe.ProteinComponent:
    return openfe.ProteinComponent.from_pdb_file(eg5_protein_pdb)


@pytest.fixture()
def eg5_ligands(eg5_ligands_sdf) -> list[SmallMoleculeComponent]:
    return [SmallMoleculeComponent(m)
            for m in Chem.SDMolSupplier(eg5_ligands_sdf, removeHs=False)]


@pytest.fixture()
def eg5_cofactor(eg5_cofactor_sdf) -> SmallMoleculeComponent:
    return SmallMoleculeComponent.from_sdf_file(eg5_cofactor_sdf)


@pytest.fixture()
def orion_network():
    with resources.as_file(resources.files('openfe.tests.data.external_formats')) as d:
        yield str(d / 'somebenzenes_nes.dat')


@pytest.fixture()
def fepplus_network():
    with resources.as_file(resources.files('openfe.tests.data.external_formats')) as d:
        yield str(d / 'somebenzenes_edges.edge')


@pytest.fixture()
def CN_molecule():
    """
    A basic CH3NH2 molecule for quick testing.
    """
    with resources.as_file(resources.files('openfe.tests.data')) as d:
        fn = str(d / 'CN.sdf')
        supp = Chem.SDMolSupplier(str(fn), removeHs=False)

        smc = [SmallMoleculeComponent(i) for i in supp][0]

    return smc


@pytest.fixture(scope='function')
def am1bcc_ref_charges():
    ref_chgs = {
        'ambertools': [
            0.146957, -0.918943, 0.025557, 0.025557,
            0.025557, 0.347657, 0.347657
        ] * unit.elementary_charge,
        'openeye': [
            0.14713, -0.92016, 0.02595, 0.02595,
            0.02595, 0.34759, 0.34759
        ] * unit.elementary_charge,
        'nagl': [
            0.170413, -0.930417, 0.021593, 0.021593,
            0.021593, 0.347612, 0.347612
        ] * unit.elementary_charge,
        'espaloma': [
            0.017702, -0.966793, 0.063076, 0.063076,
            0.063076, 0.379931, 0.379931
        ] * unit.elementary_charge,
    }
    return ref_chgs

try:
    urllib.request.urlopen('https://www.google.com')
except:  # -no-cov-
    HAS_INTERNET = False
else:
    HAS_INTERNET = True<|MERGE_RESOLUTION|>--- conflicted
+++ resolved
@@ -1,12 +1,10 @@
 # This code is part of OpenFE and is licensed under the MIT license.
 # For details, see https://github.com/OpenFreeEnergy/openfe
 import os
-<<<<<<< HEAD
 import importlib
 import pathlib
 import gzip
-=======
->>>>>>> 048a56c7
+
 import pytest
 from importlib import resources
 from rdkit import Chem
