--- conflicted
+++ resolved
@@ -18,9 +18,7 @@
 from numpy.testing import assert_allclose
 from openff.toolkit import Molecule
 from openff.units import unit
-<<<<<<< HEAD
-from openff.units.openmm import ensure_quantity
-from openff.units.openmm import to_openmm, from_openmm
+from openff.units.openmm import ensure_quantity, from_openmm, to_openmm
 from openmm import (
     app,
     XmlSerializer,
@@ -29,10 +27,6 @@
     NonbondedForce,
     CustomNonbondedForce,
 )
-=======
-from openff.units.openmm import ensure_quantity, from_openmm, to_openmm
-from openmm import CustomNonbondedForce, MonteCarloBarostat, NonbondedForce, XmlSerializer, app
->>>>>>> 36481541
 from openmm import unit as omm_unit
 from openmmforcefields.generators import SMIRNOFFTemplateGenerator
 from openmmtools.multistate.multistatesampler import MultiStateSampler
