--- conflicted
+++ resolved
@@ -230,7 +230,6 @@
     fname = "MDProtocol_json_results.gz"
 
     with gzip.open((d / fname).as_posix(), 'r') as f:  # type: ignore
-<<<<<<< HEAD
         return f.read().decode()  # type: ignore
 
 
@@ -263,7 +262,4 @@
 
 @pytest.fixture
 def simulation_nc():
-    return RFE_OUTPUT.fetch("simulation.nc")
-=======
-        return f.read().decode()  # type: ignore
->>>>>>> 997ba7ff
+    return RFE_OUTPUT.fetch("simulation.nc")