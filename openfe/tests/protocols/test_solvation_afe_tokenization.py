--- conflicted
+++ resolved
@@ -49,16 +49,19 @@
 
 class TestAbsoluteSolvationProtocol(GufeTokenizableTestsMixin):
     cls = openmm_afe.AbsoluteSolvationProtocol
-<<<<<<< HEAD
-    key = "AbsoluteSolvationProtocol-d46cbe721f0fb25534bc075db9af968c"
-=======
-    key = "AbsoluteSolvationProtocol-36e2e292503864aac09e2d5066f24be1"
->>>>>>> e02dc019
-    repr = f"<{key}>"
+    key = None
+    repr = "AbsoluteSolvationProtocol-"
 
     @pytest.fixture()
     def instance(self, protocol):
         return protocol
+
+    def test_repr(self, instance):
+        """
+        Overwrites the base `test_repr` call.
+        """
+        assert isinstance(repr(instance), str)
+        assert self.repr in repr(instance)
 
 
 class TestAbsoluteSolvationSolventUnit(GufeTokenizableTestsMixin):
@@ -97,9 +100,16 @@
 
 class TestAbsoluteSolvationProtocolResult(GufeTokenizableTestsMixin):
     cls = openmm_afe.AbsoluteSolvationProtocolResult
-    key = "AbsoluteSolvationProtocolResult-7f80c1cf5a526bde45d385cee7352428"
-    repr = f"<{key}>"
+    key = None
+    repr = "AbsoluteSolvationProtocolResult-"
 
     @pytest.fixture()
     def instance(self, protocol_result):
-        return protocol_result+        return protocol_result
+
+    def test_repr(self, instance):
+        """
+        Overwrites the base `test_repr` call.
+        """
+        assert isinstance(repr(instance), str)
+        assert self.repr in repr(instance)