# This code is part of OpenFE and is licensed under the MIT license.
# For details, see https://github.com/OpenFreeEnergy/openfe
from importlib import resources
from math import sqrt
from unittest import mock

import gufe
import mdtraj as mdt
import numpy as np
import openfe
import pytest
from numpy.testing import assert_allclose
from openmmtools.alchemy import (
    AlchemicalRegion,
    AlchemicalState,
    AbsoluteAlchemicalFactory,
)
from openmmtools.tests.test_alchemy import (
    compare_system_energies,
    check_noninteracting_energy_components,
    check_interacting_energy_components,
)
from openfe import ChemicalSystem, SolventComponent, SmallMoleculeComponent
from openfe.protocols.openmm_utils.omm_settings import OpenMMSolvationSettings
from openfe.protocols import openmm_afe
from openfe.protocols.openmm_afe import (
    AbsoluteBindingComplexUnit,
    AbsoluteBindingProtocol,
    AbsoluteBindingSolventUnit,
)
from openff.units import unit as offunit
from openff.units.openmm import from_openmm, to_openmm
from openmm import unit as ommunit
from openmm import (
    CustomBondForce,
    CustomNonbondedForce,
    CustomCompoundBondForce,
    HarmonicAngleForce,
    HarmonicBondForce,
    MonteCarloBarostat,
    NonbondedForce,
    PeriodicTorsionForce,
)
from openmmtools.multistate.multistatesampler import MultiStateSampler


@pytest.fixture()
def default_settings():
    return AbsoluteBindingProtocol.default_settings()


@pytest.fixture(scope="module")
def benzene_wcharges(benzene_modifications):
    benz_off = benzene_modifications["benzene"].to_openff()
    benz_off.assign_partial_charges(partial_charge_method="gasteiger")
    return SmallMoleculeComponent.from_openff(benz_off)


def test_create_default_protocol(default_settings):
    # this is roughly how it should be created
    protocol = AbsoluteBindingProtocol(
        settings=default_settings,
    )
    assert protocol


def test_serialize_protocol(default_settings):
    protocol = AbsoluteBindingProtocol(
        settings=default_settings,
    )

    ser = protocol.to_dict()
    ret = AbsoluteBindingProtocol.from_dict(ser)
    assert protocol == ret


def test_unit_tagging(benzene_complex_dag, tmpdir):
    # test that executing the units includes correct gen and repeat info

    dag_units = benzene_complex_dag.protocol_units

    with (
        mock.patch(
            "openfe.protocols.openmm_afe.equil_binding_afe_method.AbsoluteBindingSolventUnit.run",
            return_value={"nc": "file.nc", "last_checkpoint": "chck.nc"},
        ),
        mock.patch(
            "openfe.protocols.openmm_afe.equil_binding_afe_method.AbsoluteBindingComplexUnit.run",
            return_value={"nc": "file.nc", "last_checkpoint": "chck.nc"},
        ),
    ):
        results = []
        for u in dag_units:
            ret = u.execute(context=gufe.Context(tmpdir, tmpdir))
            results.append(ret)

    solv_repeats = set()
    complex_repeats = set()
    for ret in results:
        assert isinstance(ret, gufe.ProtocolUnitResult)
        assert ret.outputs["generation"] == 0
        if ret.outputs["simtype"] == "complex":
            complex_repeats.add(ret.outputs["repeat_id"])
        else:
            solv_repeats.add(ret.outputs["repeat_id"])
    # Repeat ids are random ints so just check their lengths
    assert len(complex_repeats) == len(solv_repeats) == 3


def test_create_independent_repeat_ids(benzene_modifications, T4_protein_component):
    s = openmm_afe.AbsoluteBindingProtocol.default_settings()

    protocol = openmm_afe.AbsoluteBindingProtocol(
        settings=s,
    )

    stateA = gufe.ChemicalSystem(
        {
            "protein": T4_protein_component,
            "benzene": benzene_modifications["benzene"],
            "solvent": gufe.SolventComponent(),
        }
    )

    stateB = gufe.ChemicalSystem(
        {
            "protein": T4_protein_component,
            "solvent": gufe.SolventComponent(),
        }
    )

    dags = []
    for i in range(2):
        dags.append(protocol.create(stateA=stateA, stateB=stateB, mapping=None))

    repeat_ids = set()

    for dag in dags:
        for u in dag.protocol_units:
            repeat_ids.add(u.inputs["repeat_id"])

    assert len(repeat_ids) == 12


class TestT4LysozymeDryRun:
    solvent = SolventComponent(ion_concentration=0 * offunit.molar)
    num_all_not_water = 2634
    num_complex_atoms = 2613
    num_solvent_atoms = 12

    @pytest.fixture(scope="class")
    def protocol(self, settings):
        return openmm_afe.AbsoluteBindingProtocol(
            settings=settings,
        )

    @pytest.fixture(scope="class")
    def settings(self):
        s = openmm_afe.AbsoluteBindingProtocol.default_settings()
        s.protocol_repeats = 1
        s.engine_settings.compute_platform = "cpu"
        s.complex_output_settings.output_indices = "not water"
        s.complex_solvation_settings.box_shape = "dodecahedron"
        s.complex_solvation_settings.solvent_padding = 0.9 * offunit.nanometer
        s.solvent_solvation_settings.box_shape = "cube"
        return s

    @pytest.fixture(scope="class")
    def dag(self, protocol, benzene_wcharges, T4_protein_component):
        stateA = ChemicalSystem(
            {
                "benzene": benzene_wcharges,
                "protein": T4_protein_component,
                "solvent": self.solvent,
            }
        )

        stateB = ChemicalSystem(
            {
                "protein": T4_protein_component,
                "solvent": self.solvent,
            }
        )

        return protocol.create(
            stateA=stateA,
            stateB=stateB,
            mapping=None,
        )

    @pytest.fixture(scope="class")
    def complex_units(self, dag):
        return [u for u in dag.protocol_units if isinstance(u, AbsoluteBindingComplexUnit)]

    @pytest.fixture(scope="class")
    def solvent_units(self, dag):
        return [u for u in dag.protocol_units if isinstance(u, AbsoluteBindingSolventUnit)]

    def test_number_of_units(self, dag, complex_units, solvent_units):
        assert len(list(dag.protocol_units)) == 2
        assert len(complex_units) == 1
        assert len(solvent_units) == 1

    def _assert_force_num(self, system, forcetype, number):
        forces = [f for f in system.getForces() if isinstance(f, forcetype)]
        assert len(forces) == number

    def _assert_expected_alchemical_forces(self, system, complexed: bool, settings):
        """
        Assert the forces expected in the alchemical system.
        """
        self._assert_force_num(system, NonbondedForce, 1)
        self._assert_force_num(system, CustomNonbondedForce, 2)
        self._assert_force_num(system, CustomBondForce, 2)
        self._assert_force_num(system, HarmonicBondForce, 1)
        self._assert_force_num(system, HarmonicAngleForce, 1)
        self._assert_force_num(system, PeriodicTorsionForce, 1)
        self._assert_force_num(system, MonteCarloBarostat, 1)

        if complexed:
            self._assert_force_num(system, CustomCompoundBondForce, 1)
            assert len(system.getForces()) == 10
        else:
            assert len(system.getForces()) == 9

        # Check the nonbonded force has the right contents
        nonbond = [f for f in system.getForces() if isinstance(f, NonbondedForce)]
        assert len(nonbond) == 1
        assert nonbond[0].getNonbondedMethod() == NonbondedForce.PME
        assert (
            from_openmm(nonbond[0].getCutoffDistance())
            == settings.forcefield_settings.nonbonded_cutoff
        )

        # Check the barostat made it all the way through
        barostat = [f for f in system.getForces() if isinstance(f, MonteCarloBarostat)]
        assert len(barostat) == 1
        assert barostat[0].getFrequency() == int(settings.integrator_settings.barostat_frequency.m)
        assert barostat[0].getDefaultPressure() == to_openmm(settings.thermo_settings.pressure)
        assert barostat[0].getDefaultTemperature() == to_openmm(
            settings.thermo_settings.temperature
        )

    def _assert_expected_nonalchemical_forces(self, system, settings):
        """
        Assert the forces expected in the non-alchemical system.
        """
        self._assert_force_num(system, NonbondedForce, 1)
        self._assert_force_num(system, HarmonicBondForce, 1)
        self._assert_force_num(system, HarmonicAngleForce, 1)
        self._assert_force_num(system, PeriodicTorsionForce, 1)
        self._assert_force_num(system, MonteCarloBarostat, 1)

        assert len(system.getForces()) == 5

        # Check that the nonbonded force has the right contents
        nonbond = [f for f in system.getForces() if isinstance(f, NonbondedForce)]
        assert len(nonbond) == 1
        assert nonbond[0].getNonbondedMethod() == NonbondedForce.PME
        assert (
            from_openmm(nonbond[0].getCutoffDistance())
            == settings.forcefield_settings.nonbonded_cutoff
        )

        # Check the barostat made it all the way through
        barostat = [f for f in system.getForces() if isinstance(f, MonteCarloBarostat)]
        assert len(barostat) == 1
        assert barostat[0].getFrequency() == int(settings.integrator_settings.barostat_frequency.m)
        assert barostat[0].getDefaultPressure() == to_openmm(settings.thermo_settings.pressure)
        assert barostat[0].getDefaultTemperature() == to_openmm(
            settings.thermo_settings.temperature
        )

    def _verify_sampler(self, sampler, complexed: bool, settings):
        """
        Utility to verify the contents of the sampler.
        """
        assert sampler.is_periodic
        assert isinstance(sampler, MultiStateSampler)
        assert isinstance(sampler._thermodynamic_states[0].barostat, MonteCarloBarostat)
        assert sampler._thermodynamic_states[1].pressure == to_openmm(
            settings.thermo_settings.pressure
        )
        for state in sampler._thermodynamic_states:
            system = state.get_system(remove_thermostat=True)
            self._assert_expected_alchemical_forces(system, complexed, settings)

    @staticmethod
    def _test_dodecahedron_vectors(system):
        # dodecahedron has the following shape:
        # [width, 0, 0], [0, width, 0], [0.5, 0.5, 0.5 * sqrt(2)] * width

        vectors = system.getDefaultPeriodicBoxVectors()
        width = float(from_openmm(vectors)[0][0].to("nanometer").m)

        expected_vectors = [
            [width, 0, 0],
            [0, width, 0],
            [0.5 * width, 0.5 * width, 0.5 * sqrt(2) * width],
        ] * offunit.nanometer

        assert_allclose(
            expected_vectors,
            from_openmm(vectors),
        )

    @staticmethod
    def _test_cubic_vectors(system):
        # cube is an identity matrix
        vectors = system.getDefaultPeriodicBoxVectors()
        width = float(from_openmm(vectors)[0][0].to("nanometer").m)

        expected_vectors = [
            [width, 0, 0],
            [0, width, 0],
            [0, 0, width],
        ] * offunit.nanometer

        assert_allclose(
            expected_vectors,
            from_openmm(vectors),
        )

    @staticmethod
    def _test_energies(reference_system, alchemical_system, alchemical_regions, positions):
        compare_system_energies(
            reference_system=reference_system,
            alchemical_system=alchemical_system,
            alchemical_regions=alchemical_regions,
            positions=positions,
        )

        check_noninteracting_energy_components(
            reference_system=reference_system,
            alchemical_system=alchemical_system,
            alchemical_regions=alchemical_regions,
            positions=positions,
        )

        check_interacting_energy_components(
            reference_system=reference_system,
            alchemical_system=alchemical_system,
            alchemical_regions=alchemical_regions,
            positions=positions,
        )

    def test_complex_dry_run(self, complex_units, settings, tmpdir):
        with tmpdir.as_cwd():
            data = complex_units[0].run(dry=True, verbose=True)["debug"]

            # Check the sampler
            self._verify_sampler(data["sampler"], complexed=True, settings=settings)

            # Check the alchemical system
            self._assert_expected_alchemical_forces(
                data["alchem_system"], complexed=True, settings=settings
            )
            self._test_dodecahedron_vectors(data["alchem_system"])

            # Check the alchemical indices
<<<<<<< HEAD
            expected_indices = [
                i + self.num_complex_atoms for i in range(self.num_solvent_atoms)
            ]
            assert expected_indices == data["alchem_indices"][0]
=======
            expected_indices = [i + self.num_complex_atoms for i in range(self.num_solvent_atoms)]
            assert expected_indices == data["alchem_indices"]
>>>>>>> 036869ae

            # Check the non-alchemical system
            self._assert_expected_nonalchemical_forces(data["system"], settings)
            self._test_dodecahedron_vectors(data["system"])
            # Check the box vectors haven't changed (they shouldn't have because we didn't do MD)
            assert_allclose(
                from_openmm(data["alchem_system"].getDefaultPeriodicBoxVectors()),
                from_openmm(data["system"].getDefaultPeriodicBoxVectors()),
            )

            # Check the PDB
            pdb = mdt.load_pdb("alchemical_system.pdb")
            assert pdb.n_atoms == self.num_all_not_water

            # Check energies
            alchem_region = AlchemicalRegion(alchemical_atoms=data["alchem_indices"][0])
            self._test_energies(
                reference_system=data["system"],
                alchemical_system=data["alchem_system"],
                alchemical_regions=alchem_region,
                positions=data["positions"],
            )

    def test_solvent_dry_run(self, solvent_units, settings, tmpdir):
        with tmpdir.as_cwd():
            data = solvent_units[0].run(dry=True, verbose=True)["debug"]

            # Check the sampler
            self._verify_sampler(data["sampler"], complexed=False, settings=settings)

            # Check the alchemical system
            self._assert_expected_alchemical_forces(
                data["alchem_system"], complexed=False, settings=settings
            )
            self._test_cubic_vectors(data["alchem_system"])

            # Check the alchemical indices
            expected_indices = [i for i in range(self.num_solvent_atoms)]
            assert expected_indices == data["alchem_indices"][0]

            # Check the non-alchemical system
            self._assert_expected_nonalchemical_forces(data["system"], settings)
            self._test_cubic_vectors(data["system"])
            # Check the box vectors haven't changed (they shouldn't have because we didn't do MD)
            assert_allclose(
                from_openmm(data["alchem_system"].getDefaultPeriodicBoxVectors()),
                from_openmm(data["system"].getDefaultPeriodicBoxVectors()),
            )

            # Check the PDB
            pdb = mdt.load_pdb("alchemical_system.pdb")
            assert pdb.n_atoms == self.num_solvent_atoms

            # Check energies
            alchem_region = AlchemicalRegion(alchemical_atoms=data["alchem_indices"][0])

            self._test_energies(
                reference_system=data["system"],
                alchemical_system=data["alchem_system"],
                alchemical_regions=alchem_region,
                positions=data["positions"],
            )


@pytest.mark.slow
class TestT4LysozymeTIP4PExtraSettingsDryRun(TestT4LysozymeDryRun):
    """
    TIP4P and a few extra settings to test out the dry run.
    """

    @pytest.fixture(scope="class")
    def settings(self):
        s = openmm_afe.AbsoluteBindingProtocol.default_settings()
        s.protocol_repeats = 1
        s.engine_settings.compute_platform = "cpu"
        s.complex_output_settings.output_indices = "not water"
        s.complex_solvation_settings.box_shape = "dodecahedron"
        s.complex_solvation_settings.solvent_padding = 0.9 * offunit.nanometer
        s.complex_solvation_settings.solvent_model = "tip4pew"
        s.solvent_solvation_settings.box_shape = "cube"
        s.solvent_solvation_settings.solvent_model = "tip4pew"
        s.forcefield_settings.nonbonded_cutoff = 0.8 * offunit.nanometer
        s.forcefield_settings.forcefields = [
            "amber/ff14SB.xml",  # ff14SB protein force field
            "amber/tip4pew_standard.xml",  # FF we are testsing with the fun VS
            "amber/phosaa10.xml",  # Handles THE TPO
        ]
        s.integrator_settings.reassign_velocities = True
        s.integrator_settings.barostat_frequency = 100.0 * offunit.timestep
        s.thermo_settings.pressure = 1.1 * offunit.bar
        return s


def test_user_charges(benzene_modifications, T4_protein_component, tmpdir):
    s = openmm_afe.AbsoluteBindingProtocol.default_settings()
    s.protocol_repeats = 1
    s.engine_settings.compute_platform = "cpu"
    s.complex_solvation_settings.box_shape = "dodecahedron"
    s.complex_solvation_settings.solvent_padding = 0.8 * offunit.nanometer
    s.forcefield_settings.nonbonded_cutoff = 0.7 * offunit.nanometer

    protocol = openmm_afe.AbsoluteBindingProtocol(settings=s)

    def assign_fictitious_charges(offmol):
        """
        Get a random array of fake partial charges for your offmol.
        """
        rand_arr = np.random.randint(1, 10, size=offmol.n_atoms) / 100
        rand_arr[-1] = -sum(rand_arr[:-1])
        return rand_arr * offunit.elementary_charge

    benzene_offmol = benzene_modifications["benzene"].to_openff()
    offmol_pchgs = assign_fictitious_charges(benzene_offmol)
    benzene_offmol.partial_charges = offmol_pchgs
    benzene_smc = openfe.SmallMoleculeComponent.from_openff(benzene_offmol)

    # check propchgs
    prop_chgs = benzene_smc.to_dict()["molprops"]["atom.dprop.PartialCharge"]
    prop_chgs = np.array(prop_chgs.split(), dtype=float)
    assert_allclose(prop_chgs, offmol_pchgs)

    stateA = gufe.ChemicalSystem(
        {
            "protein": T4_protein_component,
            "benzene": benzene_smc,
            "solvent": gufe.SolventComponent(),
        }
    )

    stateB = gufe.ChemicalSystem(
        {
            "protein": T4_protein_component,
            "solvent": gufe.SolventComponent(),
        }
    )

    dag = protocol.create(stateA=stateA, stateB=stateB, mapping=None)

    complex_units = [u for u in dag.protocol_units if isinstance(u, AbsoluteBindingComplexUnit)]

    with tmpdir.as_cwd():
        data = complex_units[0].run(dry=True)["debug"]

        system_nbf = [f for f in data["system"].getForces() if isinstance(f, NonbondedForce)][0]
        alchem_system_nbf = [
            f
            for f in data["alchem_system"].getForces()
            if isinstance(f, NonbondedForce)
        ][0]  # fmt: skip

        for i in range(12):
            # add 2613 to account for the protein
            index = i + 2613

            c, s, e = system_nbf.getParticleParameters(index)
            assert pytest.approx(prop_chgs[i]) == c.value_in_unit(ommunit.elementary_charge)

            offsets = alchem_system_nbf.getParticleParameterOffset(i)
            assert pytest.approx(prop_chgs[i]) == offsets[2]<|MERGE_RESOLUTION|>--- conflicted
+++ resolved
@@ -358,15 +358,8 @@
             self._test_dodecahedron_vectors(data["alchem_system"])
 
             # Check the alchemical indices
-<<<<<<< HEAD
-            expected_indices = [
-                i + self.num_complex_atoms for i in range(self.num_solvent_atoms)
-            ]
+            expected_indices = [i + self.num_complex_atoms for i in range(self.num_solvent_atoms)]
             assert expected_indices == data["alchem_indices"][0]
-=======
-            expected_indices = [i + self.num_complex_atoms for i in range(self.num_solvent_atoms)]
-            assert expected_indices == data["alchem_indices"]
->>>>>>> 036869ae
 
             # Check the non-alchemical system
             self._assert_expected_nonalchemical_forces(data["system"], settings)
