--- conflicted
+++ resolved
@@ -237,12 +237,7 @@
         AbsoluteBindingProtocol._validate_endstates(stateA, stateB)
 
 
-<<<<<<< HEAD
 def test_charged_endstate_warn(charged_benzene_modifications, T4_protein_component):
-
-=======
-def test_charged_endstate(charged_benzene_modifications, T4_protein_component):
->>>>>>> 036869ae
     stateA = ChemicalSystem(
         {
             "benzene": charged_benzene_modifications["benzoic_acid"],
