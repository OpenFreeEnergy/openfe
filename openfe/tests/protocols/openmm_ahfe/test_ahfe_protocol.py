# This code is part of OpenFE and is licensed under the MIT license.
# For details, see https://github.com/OpenFreeEnergy/openfe
import itertools
import json
from math import sqrt
import sys
import pytest
from unittest import mock
from openmm import NonbondedForce, CustomNonbondedForce
from openmmtools.multistate.multistatesampler import MultiStateSampler
from openff.units import unit as offunit
from openff.units.openmm import ensure_quantity, from_openmm
import mdtraj as mdt
import numpy as np
from numpy.testing import assert_allclose
import gufe
import openfe
from openfe import ChemicalSystem, SolventComponent
from openfe.protocols import openmm_afe
from openfe.protocols.openmm_afe import (
    AbsoluteSolvationSolventUnit,
    AbsoluteSolvationVacuumUnit,
    AbsoluteSolvationProtocol,
)

from openfe.protocols.openmm_utils import system_validation
from openfe.protocols.openmm_utils.charge_generation import (
    HAS_NAGL, HAS_OPENEYE, HAS_ESPALOMA_CHARGE
)


@pytest.fixture()
def protocol_dry_settings():
    settings = AbsoluteSolvationProtocol.default_settings()
    settings.vacuum_engine_settings.compute_platform = None
    settings.solvent_engine_settings.compute_platform = None
    settings.protocol_repeats = 1
    return settings


@pytest.fixture()
def default_settings():
    return AbsoluteSolvationProtocol.default_settings()


def test_create_default_protocol(default_settings):
    # this is roughly how it should be created
    protocol = AbsoluteSolvationProtocol(
        settings=default_settings,
    )
    assert protocol


def test_serialize_protocol(default_settings):
    protocol = AbsoluteSolvationProtocol(
        settings=default_settings,
    )

    ser = protocol.to_dict()
    ret = AbsoluteSolvationProtocol.from_dict(ser)
    assert protocol == ret


@pytest.mark.parametrize('method', [
    'repex', 'sams', 'independent', 'InDePeNdENT'
])
def test_dry_run_vac_benzene(
    benzene_modifications,
    method,
    protocol_dry_settings,
    tmpdir
):
    protocol_dry_settings.vacuum_simulation_settings.sampler_method = method

    protocol = openmm_afe.AbsoluteSolvationProtocol(
            settings=protocol_dry_settings,
    )

    stateA = ChemicalSystem({
        'benzene': benzene_modifications['benzene'],
        'solvent': SolventComponent()
    })

    stateB = ChemicalSystem({
        'solvent': SolventComponent(),
    })

    # Create DAG from protocol, get the vacuum and solvent units
    # and eventually dry run the first vacuum unit
    dag = protocol.create(
        stateA=stateA,
        stateB=stateB,
        mapping=None,
    )
    prot_units = list(dag.protocol_units)
    
    assert len(prot_units) == 2

    vac_unit = [u for u in prot_units
                if isinstance(u, AbsoluteSolvationVacuumUnit)]
    sol_unit = [u for u in prot_units
                if isinstance(u, AbsoluteSolvationSolventUnit)]

    assert len(vac_unit) == 1
    assert len(sol_unit) == 1

    with tmpdir.as_cwd():
        vac_sampler = vac_unit[0].run(dry=True)['debug']['sampler']
        assert not vac_sampler.is_periodic


def test_confgen_fail_AFE(benzene_modifications, protocol_dry_settings, tmpdir):
    # check system parametrisation works even if confgen fails
    protocol = openmm_afe.AbsoluteSolvationProtocol(
        settings=protocol_dry_settings,
    )

    stateA = ChemicalSystem({
        'benzene': benzene_modifications['benzene'],
        'solvent': SolventComponent()
    })

    stateB = ChemicalSystem({
        'solvent': SolventComponent(),
    })

    # Create DAG from protocol, get the vacuum and solvent units
    # and eventually dry run the first vacuum unit
    dag = protocol.create(
        stateA=stateA,
        stateB=stateB,
        mapping=None,
    )
    prot_units = list(dag.protocol_units)
    vac_unit = [u for u in prot_units
                if isinstance(u, AbsoluteSolvationVacuumUnit)]

    with tmpdir.as_cwd():
        with mock.patch('rdkit.Chem.AllChem.EmbedMultipleConfs', return_value=0):
            vac_sampler = vac_unit[0].run(dry=True)['debug']['sampler']

            assert vac_sampler


def test_dry_run_solv_benzene(
    benzene_modifications, protocol_dry_settings, tmpdir
):
    protocol_dry_settings.solvent_output_settings.output_indices = "resname UNK"

    protocol = openmm_afe.AbsoluteSolvationProtocol(
            settings=protocol_dry_settings,
    )

    stateA = ChemicalSystem({
        'benzene': benzene_modifications['benzene'],
        'solvent': SolventComponent()
    })

    stateB = ChemicalSystem({
        'solvent': SolventComponent(),
    })

    # Create DAG from protocol, get the vacuum and solvent units
    # and eventually dry run the first solvent unit
    dag = protocol.create(
        stateA=stateA,
        stateB=stateB,
        mapping=None,
    )
    prot_units = list(dag.protocol_units)

    assert len(prot_units) == 2

    vac_unit = [u for u in prot_units
                if isinstance(u, AbsoluteSolvationVacuumUnit)]
    sol_unit = [u for u in prot_units
                if isinstance(u, AbsoluteSolvationSolventUnit)]

    assert len(vac_unit) == 1
    assert len(sol_unit) == 1

    with tmpdir.as_cwd():
        sol_sampler = sol_unit[0].run(dry=True)['debug']['sampler']
        assert sol_sampler.is_periodic

        pdb = mdt.load_pdb('hybrid_system.pdb')
        assert pdb.n_atoms == 12


def test_dry_run_solv_benzene_tip4p(
    benzene_modifications, protocol_dry_settings, tmpdir
):
    protocol_dry_settings.vacuum_forcefield_settings.forcefields = [
        "amber/ff14SB.xml",    # ff14SB protein force field
        "amber/tip4pew_standard.xml",  # FF we are testsing with the fun VS
        "amber/phosaa10.xml",  # Handles THE TPO
    ]
    protocol_dry_settings.solvent_forcefield_settings.forcefields = [
        "amber/ff14SB.xml",    # ff14SB protein force field
        "amber/tip4pew_standard.xml",  # FF we are testsing with the fun VS
        "amber/phosaa10.xml",  # Handles THE TPO
    ]
    protocol_dry_settings.solvation_settings.solvent_model = 'tip4pew'
    protocol_dry_settings.integrator_settings.reassign_velocities = True

    protocol = AbsoluteSolvationProtocol(
            settings=protocol_dry_settings,
    )

    stateA = ChemicalSystem({
        'benzene': benzene_modifications['benzene'],
        'solvent': SolventComponent()
    })

    stateB = ChemicalSystem({
        'solvent': SolventComponent(),
    })

    # Create DAG from protocol, get the vacuum and solvent units
    # and eventually dry run the first solvent unit
    dag = protocol.create(
        stateA=stateA,
        stateB=stateB,
        mapping=None,
    )
    prot_units = list(dag.protocol_units)

    sol_unit = [u for u in prot_units
                if isinstance(u, AbsoluteSolvationSolventUnit)]

    with tmpdir.as_cwd():
        sol_sampler = sol_unit[0].run(dry=True)['debug']['sampler']
        assert sol_sampler.is_periodic


def test_dry_run_solv_benzene_noncubic(
    benzene_modifications, protocol_dry_settings, tmpdir
):
    protocol_dry_settings.solvation_settings.solvent_padding = 1.5 * offunit.nanometer
    protocol_dry_settings.solvation_settings.box_shape = 'dodecahedron'

    protocol = AbsoluteSolvationProtocol(settings=protocol_dry_settings)

    stateA = ChemicalSystem({
        'benzene': benzene_modifications['benzene'],
        'solvent': SolventComponent()
    })

    stateB = ChemicalSystem({
        'solvent': SolventComponent(),
    })

    # Create DAG from protocol, get the vacuum and solvent units
    # and eventually dry run the first solvent unit
    dag = protocol.create(
        stateA=stateA,
        stateB=stateB,
        mapping=None,
    )
    prot_units = list(dag.protocol_units)

    sol_unit = [u for u in prot_units
                if isinstance(u, AbsoluteSolvationSolventUnit)]

    with tmpdir.as_cwd():
        sampler = sol_unit[0].run(dry=True)['debug']['sampler']
        system = sampler._thermodynamic_states[0].system

        vectors = system.getDefaultPeriodicBoxVectors()
        width = float(from_openmm(vectors)[0][0].to('nanometer').m)

        # dodecahedron has the following shape:
        # [width, 0, 0], [0, width, 0], [0.5, 0.5, 0.5 * sqrt(2)] * width

        expected_vectors = [
            [width, 0, 0],
            [0, width, 0],
            [0.5 * width, 0.5 * width, 0.5 * sqrt(2) * width],
        ] * offunit.nanometer
        assert_allclose(
            expected_vectors,
            from_openmm(vectors)
        )


def test_dry_run_solv_user_charges_benzene(
    benzene_modifications, protocol_dry_settings, tmpdir
):
    """
    Create a test system with fictitious user supplied charges and
    ensure that they are properly passed through to the constructed
    alchemical system.
    """
    protocol = openmm_afe.AbsoluteSolvationProtocol(
            settings=protocol_dry_settings,
    )

    def assign_fictitious_charges(offmol):
        """
        Get a random array of fake partial charges for your offmol.
        """
        rand_arr = np.random.randint(1, 10, size=offmol.n_atoms) / 100
        rand_arr[-1] = -sum(rand_arr[:-1])
        return rand_arr * offunit.elementary_charge

    benzene_offmol = benzene_modifications['benzene'].to_openff()
    offmol_pchgs = assign_fictitious_charges(benzene_offmol)
    benzene_offmol.partial_charges = offmol_pchgs
    benzene_smc = openfe.SmallMoleculeComponent.from_openff(benzene_offmol)

    # check propchgs
    prop_chgs = benzene_smc.to_dict()['molprops']['atom.dprop.PartialCharge']
    prop_chgs = np.array(prop_chgs.split(), dtype=float)
    np.testing.assert_allclose(prop_chgs, offmol_pchgs)

    # Create ChemicalSystems
    stateA = ChemicalSystem({
        'benzene': benzene_smc,
        'solvent': SolventComponent()
    })

    stateB = ChemicalSystem({
        'solvent': SolventComponent(),
    })

    # Create DAG from protocol, get the vacuum and solvent units
    # and eventually dry run the first solvent unit
    dag = protocol.create(stateA=stateA, stateB=stateB, mapping=None,)
    prot_units = list(dag.protocol_units)

    vac_unit = [u for u in prot_units
                if isinstance(u, AbsoluteSolvationVacuumUnit)][0]
    sol_unit = [u for u in prot_units
                if isinstance(u, AbsoluteSolvationSolventUnit)][0]

    # check sol_unit charges
    with tmpdir.as_cwd():
        sampler = sol_unit.run(dry=True)['debug']['sampler']
        system = sampler._thermodynamic_states[0].system
        nonbond = [f for f in system.getForces()
                   if isinstance(f, NonbondedForce)]

        assert len(nonbond) == 1

        # loop through the 12 benzene atoms
        # partial charge is stored in the offset
        for i in range(12):
            offsets = nonbond[0].getParticleParameterOffset(i)
            c = ensure_quantity(offsets[2], 'openff')
            assert pytest.approx(c) == prop_chgs[i]

    # check vac_unit charges
    with tmpdir.as_cwd():
        sampler = vac_unit.run(dry=True)['debug']['sampler']
        system = sampler._thermodynamic_states[0].system
        nonbond = [f for f in system.getForces()
                   if isinstance(f, CustomNonbondedForce)]
        assert len(nonbond) == 4

        custom_elec = [
            n for n in nonbond if
            n.getGlobalParameterName(0) == 'lambda_electrostatics'][0]

        # loop through the 12 benzene atoms
        for i in range(12):
            c, s = custom_elec.getParticleParameters(i)
            c = ensure_quantity(c, 'openff')
            assert pytest.approx(c) == prop_chgs[i]


@pytest.mark.parametrize('method, backend, ref_key', [
    ('am1bcc', 'ambertools', 'ambertools'),
    pytest.param(
        'am1bcc', 'openeye', 'openeye',
        marks=pytest.mark.skipif(
            not HAS_OPENEYE, reason='needs oechem',
        ),
    ),
    pytest.param(
        'nagl', 'rdkit', 'nagl',
        marks=pytest.mark.skipif(
            not HAS_NAGL or sys.platform.startswith('darwin'),
            reason='needs NAGL and/or on macos',
        ),
    ),
    pytest.param(
        'espaloma', 'rdkit', 'espaloma',
        marks=pytest.mark.skipif(
            not HAS_ESPALOMA_CHARGE, reason='needs espaloma charge',
        ),
    ),
])
def test_dry_run_charge_backends(
    CN_molecule, tmpdir, method, backend, ref_key,
    protocol_dry_settings, am1bcc_ref_charges
):
    """
    Check that partial charge generation with different backends
    works as expected.
    """
    protocol_dry_settings.partial_charge_settings.partial_charge_method = method
    protocol_dry_settings.partial_charge_settings.off_toolkit_backend = backend
    protocol_dry_settings.partial_charge_settings.nagl_model = 'openff-gnn-am1bcc-0.1.0-rc.1.pt'

    protocol = openmm_afe.AbsoluteSolvationProtocol(settings=protocol_dry_settings)

    # Create ChemicalSystems
    stateA = ChemicalSystem({
        'benzene': CN_molecule,
        'solvent': SolventComponent()
    })

    stateB = ChemicalSystem({
        'solvent': SolventComponent(),
    })

    # Create DAG from protocol, get the vacuum and solvent units
    # and eventually dry run the first solvent unit
    dag = protocol.create(stateA=stateA, stateB=stateB, mapping=None)
    prot_units = list(dag.protocol_units)

    vac_unit = [u for u in prot_units
                if isinstance(u, AbsoluteSolvationVacuumUnit)][0]

    # check vac_unit charges
    with tmpdir.as_cwd():
        sampler = vac_unit.run(dry=True)['debug']['sampler']
        system = sampler._thermodynamic_states[0].system
        nonbond = [f for f in system.getForces()
                   if isinstance(f, CustomNonbondedForce)]
        assert len(nonbond) == 4

        custom_elec = [
            n for n in nonbond if
            n.getGlobalParameterName(0) == 'lambda_electrostatics'][0]

        charges = []
        for i in range(system.getNumParticles()):
            c, s = custom_elec.getParticleParameters(i)
            charges.append(c)

    assert_allclose(
        am1bcc_ref_charges[ref_key],
        charges * offunit.elementary_charge,
        rtol=1e-4,
    )


def test_high_timestep(benzene_modifications, protocol_dry_settings, tmpdir):
    protocol_dry_settings.solvent_forcefield_settings.hydrogen_mass = 1.0
    protocol_dry_settings.vacuum_forcefield_settings.hydrogen_mass = 1.0

    protocol = AbsoluteSolvationProtocol(
            settings=protocol_dry_settings,
    )

    stateA = ChemicalSystem({
        'benzene': benzene_modifications['benzene'],
        'solvent': SolventComponent()
    })

    stateB = ChemicalSystem({
        'solvent': SolventComponent(),
    })

    dag = protocol.create(
        stateA=stateA,
        stateB=stateB,
        mapping=None,
    )
    prot_units = list(dag.protocol_units)

    with tmpdir.as_cwd():
        errmsg = "too large for hydrogen mass"
        with pytest.raises(ValueError, match=errmsg):
            prot_units[0].run(dry=True)


@pytest.fixture
def benzene_solvation_dag(benzene_modifications, protocol_dry_settings):
    protocol_dry_settings.protocol_repeats = 3
    protocol = openmm_afe.AbsoluteSolvationProtocol(
            settings=protocol_dry_settings,
    )

    stateA = ChemicalSystem({
        'benzene': benzene_modifications['benzene'],
        'solvent': SolventComponent()
    })

    stateB = ChemicalSystem({
        'solvent': SolventComponent(),
    })

    return protocol.create(stateA=stateA, stateB=stateB, mapping=None)


def test_unit_tagging(benzene_solvation_dag, tmpdir):
    # test that executing the units includes correct gen and repeat info

    dag_units = benzene_solvation_dag.protocol_units

    with (
        mock.patch('openfe.protocols.openmm_afe.equil_solvation_afe_method.AbsoluteSolvationSolventUnit.run',
                   return_value={'nc': 'file.nc', 'last_checkpoint': 'chck.nc'}),
        mock.patch('openfe.protocols.openmm_afe.equil_solvation_afe_method.AbsoluteSolvationVacuumUnit.run',
                   return_value={'nc': 'file.nc', 'last_checkpoint': 'chck.nc'}),
    ):
        results = []
        for u in dag_units:
            ret = u.execute(context=gufe.Context(tmpdir, tmpdir))
            results.append(ret)

    solv_repeats = set()
    vac_repeats = set()
    for ret in results:
        assert isinstance(ret, gufe.ProtocolUnitResult)
        assert ret.outputs['generation'] == 0
        if ret.outputs['simtype'] == 'vacuum':
            vac_repeats.add(ret.outputs['repeat_id'])
        else:
            solv_repeats.add(ret.outputs['repeat_id'])
    # Repeat ids are random ints so just check their lengths
    assert len(vac_repeats) == len(solv_repeats) == 3


def test_gather(benzene_solvation_dag, tmpdir):
    # check that .gather behaves as expected
    with (
        mock.patch('openfe.protocols.openmm_afe.equil_solvation_afe_method.AbsoluteSolvationSolventUnit.run',
                   return_value={'nc': 'file.nc', 'last_checkpoint': 'chck.nc'}),
        mock.patch('openfe.protocols.openmm_afe.equil_solvation_afe_method.AbsoluteSolvationVacuumUnit.run',
                   return_value={'nc': 'file.nc', 'last_checkpoint': 'chck.nc'}),
    ):
        dagres = gufe.protocols.execute_DAG(benzene_solvation_dag,
                                            shared_basedir=tmpdir,
                                            scratch_basedir=tmpdir,
                                            keep_shared=True)

    protocol = AbsoluteSolvationProtocol(
        settings=AbsoluteSolvationProtocol.default_settings(),
    )

    res = protocol.gather([dagres])

    assert isinstance(res, openmm_afe.AbsoluteSolvationProtocolResult)


class TestProtocolResult:
    @pytest.fixture()
    def protocolresult(self, afe_solv_transformation_json):
        d = json.loads(afe_solv_transformation_json,
                       cls=gufe.tokenization.JSON_HANDLER.decoder)

        pr = openfe.ProtocolResult.from_dict(d['protocol_result'])

        return pr

    def test_reload_protocol_result(self, afe_solv_transformation_json):
        d = json.loads(afe_solv_transformation_json,
                       cls=gufe.tokenization.JSON_HANDLER.decoder)

        pr = openmm_afe.AbsoluteSolvationProtocolResult.from_dict(d['protocol_result'])

        assert pr

    def test_get_estimate(self, protocolresult):
        est = protocolresult.get_estimate()

        assert est
        assert est.m == pytest.approx(-2.47, abs=0.5)
        assert isinstance(est, offunit.Quantity)
        assert est.is_compatible_with(offunit.kilojoule_per_mole)

    def test_get_uncertainty(self, protocolresult):
        est = protocolresult.get_uncertainty()

        assert est
        assert est.m == pytest.approx(0.2, abs=0.2)
        assert isinstance(est, offunit.Quantity)
        assert est.is_compatible_with(offunit.kilojoule_per_mole)

    def test_get_individual(self, protocolresult):
        inds = protocolresult.get_individual_estimates()

        assert isinstance(inds, dict)
        assert isinstance(inds['solvent'], list)
        assert isinstance(inds['vacuum'], list)
        assert len(inds['solvent']) == len(inds['vacuum']) == 3
        for e, u in itertools.chain(inds['solvent'], inds['vacuum']):
            assert e.is_compatible_with(offunit.kilojoule_per_mole)
            assert u.is_compatible_with(offunit.kilojoule_per_mole)

    @pytest.mark.parametrize('key', ['solvent', 'vacuum'])
    def test_get_forwards_etc(self, key, protocolresult):
        far = protocolresult.get_forward_and_reverse_energy_analysis()

        assert isinstance(far, dict)
        assert isinstance(far[key], list)
        far1 = far[key][0]
        assert isinstance(far1, dict)

        for k in ['fractions', 'forward_DGs', 'forward_dDGs',
                  'reverse_DGs', 'reverse_dDGs']:
            assert k in far1

            if k == 'fractions':
                assert isinstance(far1[k], np.ndarray)

    @pytest.mark.parametrize('key', ['solvent', 'vacuum'])
    def test_get_frwd_reverse_none_return(self, key, protocolresult):
        # fetch the first result of type key
        data = [i for i in protocolresult.data[key].values()][0][0]
        # set the output to None
        data.outputs['forward_and_reverse_energies'] = None

        # now fetch the analysis results and expect a warning
        wmsg = ("were found in the forward and reverse dictionaries "
                f"of the repeats of the {key}")
        with pytest.warns(UserWarning, match=wmsg):
            protocolresult.get_forward_and_reverse_energy_analysis()

    @pytest.mark.parametrize('key', ['solvent', 'vacuum'])
    def test_get_overlap_matrices(self, key, protocolresult):
        ovp = protocolresult.get_overlap_matrices()

        assert isinstance(ovp, dict)
        assert isinstance(ovp[key], list)
        assert len(ovp[key]) == 3

        ovp1 = ovp[key][0]
        assert isinstance(ovp1['matrix'], np.ndarray)
        assert ovp1['matrix'].shape == (14, 14)

    @pytest.mark.parametrize('key', ['solvent', 'vacuum'])
    def test_get_replica_transition_statistics(self, key, protocolresult):
        rpx = protocolresult.get_replica_transition_statistics()

        assert isinstance(rpx, dict)
        assert isinstance(rpx[key], list)
        assert len(rpx[key]) == 3
        rpx1 = rpx[key][0]
        assert 'eigenvalues' in rpx1
        assert 'matrix' in rpx1
        assert rpx1['eigenvalues'].shape == (14,)
        assert rpx1['matrix'].shape == (14, 14)

    @pytest.mark.parametrize('key', ['solvent', 'vacuum'])
    def test_equilibration_iterations(self, key, protocolresult):
        eq = protocolresult.equilibration_iterations()

        assert isinstance(eq, dict)
        assert isinstance(eq[key], list)
        assert len(eq[key]) == 3
        assert all(isinstance(v, float) for v in eq[key])

    @pytest.mark.parametrize('key', ['solvent', 'vacuum'])
    def test_production_iterations(self, key, protocolresult):
        prod = protocolresult.production_iterations()

        assert isinstance(prod, dict)
        assert isinstance(prod[key], list)
        assert len(prod[key]) == 3
        assert all(isinstance(v, float) for v in prod[key])

    def test_filenotfound_replica_states(self, protocolresult):
        errmsg = "File could not be found"

        with pytest.raises(ValueError, match=errmsg):
            protocolresult.get_replica_states()


@pytest.mark.parametrize('positions_write_frequency,velocities_write_frequency',
                         [[100 * offunit.picosecond, None],
                         [None, None],
                         [None, 100 * offunit.picosecond]])
<<<<<<< HEAD
def test_dry_run_vacuum_write_frequency(benzene_modifications,
                                        positions_write_frequency,
                                        velocities_write_frequency,
                                        tmpdir):
    s = openmm_afe.AbsoluteSolvationProtocol.default_settings()
    s.protocol_repeats = 1
    s.solvent_output_settings.output_indices = "resname UNK"
    s.solvent_output_settings.positions_write_frequency = positions_write_frequency
    s.solvent_output_settings.velocities_write_frequency = velocities_write_frequency
    s.vacuum_output_settings.positions_write_frequency = positions_write_frequency
    s.vacuum_output_settings.velocities_write_frequency = velocities_write_frequency
    # set the time per iteration to 1 ps to make the math easy
    s.solvent_simulation_settings.time_per_iteration = 1 * offunit.picosecond
    s.vacuum_simulation_settings.time_per_iteration = 1 * offunit.picosecond
=======
def test_dry_run_vacuum_write_frequency(
    benzene_modifications,
    positions_write_frequency,
    velocities_write_frequency,
    protocol_dry_settings,
    tmpdir
):
    protocol_dry_settings.solvent_output_settings.output_indices = "resname UNK"
    protocol_dry_settings.solvent_output_settings.positions_write_frequency = positions_write_frequency
    protocol_dry_settings.solvent_output_settings.velocities_write_frequency = velocities_write_frequency
    protocol_dry_settings.vacuum_output_settings.positions_write_frequency = positions_write_frequency
    protocol_dry_settings.vacuum_output_settings.velocities_write_frequency = velocities_write_frequency
>>>>>>> 7f93af79

    protocol = openmm_afe.AbsoluteSolvationProtocol(
            settings=protocol_dry_settings,
    )

    stateA = ChemicalSystem({
        'benzene': benzene_modifications['benzene'],
        'solvent': SolventComponent()
    })

    stateB = ChemicalSystem({
        'solvent': SolventComponent(),
    })

    # Create DAG from protocol, get the vacuum and solvent units
    # and eventually dry run the first solvent unit
    dag = protocol.create(
        stateA=stateA,
        stateB=stateB,
        mapping=None,
    )
    prot_units = list(dag.protocol_units)

    assert len(prot_units) == 2

    with tmpdir.as_cwd():
        for u in prot_units:
            sampler = u.run(dry=True)['debug']['sampler']
            reporter = sampler._reporter
            if positions_write_frequency:
                assert reporter.position_interval == positions_write_frequency.m
            else:
                assert reporter.position_interval == 0
            if velocities_write_frequency:
                assert reporter.velocity_interval == velocities_write_frequency.m
            else:
                assert reporter.velocity_interval == 0<|MERGE_RESOLUTION|>--- conflicted
+++ resolved
@@ -674,22 +674,6 @@
                          [[100 * offunit.picosecond, None],
                          [None, None],
                          [None, 100 * offunit.picosecond]])
-<<<<<<< HEAD
-def test_dry_run_vacuum_write_frequency(benzene_modifications,
-                                        positions_write_frequency,
-                                        velocities_write_frequency,
-                                        tmpdir):
-    s = openmm_afe.AbsoluteSolvationProtocol.default_settings()
-    s.protocol_repeats = 1
-    s.solvent_output_settings.output_indices = "resname UNK"
-    s.solvent_output_settings.positions_write_frequency = positions_write_frequency
-    s.solvent_output_settings.velocities_write_frequency = velocities_write_frequency
-    s.vacuum_output_settings.positions_write_frequency = positions_write_frequency
-    s.vacuum_output_settings.velocities_write_frequency = velocities_write_frequency
-    # set the time per iteration to 1 ps to make the math easy
-    s.solvent_simulation_settings.time_per_iteration = 1 * offunit.picosecond
-    s.vacuum_simulation_settings.time_per_iteration = 1 * offunit.picosecond
-=======
 def test_dry_run_vacuum_write_frequency(
     benzene_modifications,
     positions_write_frequency,
@@ -702,7 +686,9 @@
     protocol_dry_settings.solvent_output_settings.velocities_write_frequency = velocities_write_frequency
     protocol_dry_settings.vacuum_output_settings.positions_write_frequency = positions_write_frequency
     protocol_dry_settings.vacuum_output_settings.velocities_write_frequency = velocities_write_frequency
->>>>>>> 7f93af79
+    # set the time per iteration to 1 ps to make the math easy
+    protocol_dry_settings.solvent_simulation_settings.time_per_iteration = 1 * offunit.picosecond
+    protocol_dry_settings.vacuum_simulation_settings.time_per_iteration = 1 * offunit.picosecond
 
     protocol = openmm_afe.AbsoluteSolvationProtocol(
             settings=protocol_dry_settings,
