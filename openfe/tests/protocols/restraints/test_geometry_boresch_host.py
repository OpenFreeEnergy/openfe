# This code is part of OpenFE and is licensed under the MIT license.
# For details, see https://github.com/OpenFreeEnergy/openfe

import MDAnalysis as mda
import numpy as np
from numpy.testing import assert_equal
import pytest
from openfe.protocols.restraint_utils.geometry.boresch.host import (
    EvaluateHostAtoms1,
    EvaluateHostAtoms2,
    find_host_anchor,
    find_host_atom_candidates,
)
from openfe.protocols.restraint_utils.geometry.utils import (
    is_collinear,
    check_angle_not_flat,
    check_dihedral_bounds,
)
from openff.units import unit


@pytest.fixture
def eg5_protein_ligand_universe(eg5_protein_pdb, eg5_ligands):
    protein = mda.Universe(eg5_protein_pdb)
    lig = mda.Universe(eg5_ligands[1].to_rdkit())
    # add the residue name of the ligand
    lig.add_TopologyAttr("resname", ["LIG"])
    return mda.Merge(protein.atoms, lig.atoms)


def test_host_atom_candidates_dssp(eg5_protein_ligand_universe):
    """
    Make sure both dssp warnings are triggered
    """

    host_atoms = eg5_protein_ligand_universe.select_atoms("protein")
    with (
        pytest.warns(
            match="Too few atoms found via secondary structure filtering will"
        ),
        pytest.warns(match="Too few atoms found in protein residue chains,"),
    ):
        _ = find_host_atom_candidates(
            universe=eg5_protein_ligand_universe,
            host_idxs=[a.ix for a in host_atoms],
            # hand picked
            l1_idx=5508,
            host_selection="backbone and resnum 15:25",
            dssp_filter=True,
        )


def test_host_atom_candidate_small_search(eg5_protein_ligand_universe):

    host_atoms = eg5_protein_ligand_universe.select_atoms("protein")
    with pytest.raises(
        ValueError, match="No host atoms found within the search distance"
    ):
        _ = find_host_atom_candidates(
            universe=eg5_protein_ligand_universe,
            host_idxs=[a.ix for a in host_atoms],
            # hand picked
            l1_idx=5508,
            host_selection="backbone",
            dssp_filter=False,
            max_distance=0.1 * unit.angstrom,
        )


def test_evaluate_host1_bad_ref(eg5_protein_ligand_universe):

    with pytest.raises(ValueError, match="Incorrect number of reference atoms passed"):
        _ = EvaluateHostAtoms1(
            reference=eg5_protein_ligand_universe.atoms,
            host_atom_pool=eg5_protein_ligand_universe.atoms,
            angle_force_constant=83.68 * unit.kilojoule_per_mole / unit.radians**2,
            temperature=298.15 * unit.kelvin,
            minimum_distance=1 * unit.nanometer,
        )


def test_evaluate_host1_good(eg5_protein_ligand_universe):

    angle_fc = 83.68 * unit.kilojoule_per_mole / unit.radians**2
    min_distance = 1 * unit.nanometer
    temp = 298.15 * unit.kelvin
    ho_eval = EvaluateHostAtoms1(
        # picked from a successful boresch restraint search
        reference=eg5_protein_ligand_universe.atoms[[5528, 5507, 5508]],
        host_atom_pool=eg5_protein_ligand_universe.select_atoms(
            "backbone and resnum 239"
        ),
        minimum_distance=min_distance,
        angle_force_constant=angle_fc,
        temperature=temp,
    )
    # make sure properties are used during the evaluation
    assert ho_eval.minimum_distance == min_distance.to("angstrom").m
    assert ho_eval.temperature == temp
    assert ho_eval.angle_force_constant == angle_fc
    ho_eval.run()
    # make sure all atoms in this residue are valid as this is the residue selected
    # during the automated search
    assert ho_eval.results.valid.all()
    assert not ho_eval.results.collinear.all()
    assert np.allclose(
        ho_eval.results.distances,
        np.array([[10.79778922], [10.15903706], [11.19430463], [11.36472103]]),
    )
    assert np.allclose(
        ho_eval.results.angles,
        np.array([[1.26279048], [1.23561539], [1.15134184], [1.04697413]]),
    )
    assert np.allclose(
        ho_eval.results.dihedrals,
        np.array([[0.10499465], [-0.02396901], [-0.09271532], [-0.06136335]]),
    )


def test_evaluate_host2_good(eg5_protein_ligand_universe):

    h2_eval = EvaluateHostAtoms2(
        # picked from a successful boresch restraint search
        reference=eg5_protein_ligand_universe.atoms[[5528, 5507, 5508]],
        host_atom_pool=eg5_protein_ligand_universe.select_atoms(
            "backbone and resnum 264"
        ),
        minimum_distance=1 * unit.nanometer,
        angle_force_constant=83.68 * unit.kilojoule_per_mole / unit.radians**2,
        temperature=298.15 * unit.kelvin,
    )
    h2_eval.run()
    # make sure all atoms in this residue are valid as this is the residue selected
    # during the automated search
    assert h2_eval.results.valid.all()
    assert not h2_eval.results.collinear.all()
    assert np.allclose(
        h2_eval.results.distances1,
        np.array([[12.91959211], [13.2744748], [12.9710364], [13.44522909]]),
    )
    assert np.allclose(
        h2_eval.results.distances2,
        np.array([[12.2098888], [12.68587248], [12.38582154], [12.77150153]]),
    )
    assert np.allclose(
        h2_eval.results.dihedrals,
        np.array([[0.4069051], [0.46465918], [0.59372385], [0.65580398]]),
    )


@pytest.mark.slow
<<<<<<< HEAD
class TestFindAnchor:
    @pytest.fixture
    def universe(self, eg5_protein_ligand_universe):
        return eg5_protein_ligand_universe

    @pytest.fixture
    def host_anchor(self, eg5_protein_ligand_universe):
        return find_host_anchor(
            guest_atoms=eg5_protein_ligand_universe.atoms[[5528, 5507, 5508]],
            host_atom_pool=eg5_protein_ligand_universe.select_atoms("backbone"),
            host_minimum_distance=0.5 * unit.nanometer,
            guest_minimum_distance=2 * unit.nanometer,
            angle_force_constant=83.68 * unit.kilojoule_per_mole / unit.radians**2,
            temperature=298.15 * unit.kelvin,
        )

    def test_anchor_regression(self, host_anchor):
        # regression test the anchor we find
        assert_equal(host_anchor, [133, 1, 16])

    def test_host_guest_bond_distance(self, host_anchor, universe):
        # check that the l0 g0 distance is >= 2 nm away
        dist = mda.lib.distances.calc_bonds(
            universe.atoms[host_anchor[0]].position,
            universe.atoms[5528].position,
            box=universe.dimensions,
        )

        # distance is just about 2.0 nm
        assert dist == pytest.approx(20.612924)

    def test_host_distances(self, host_anchor, universe):
        # check the h0-h1, h1-h2, and h0-h2 distances
        for i, j, ref in [[0, 1, 25.805103], [1, 2, 7.47768], [0, 2, 19.68613]]:
            dist = mda.lib.distances.calc_bonds(
                universe.atoms[host_anchor[i]].position,
                universe.atoms[host_anchor[j]].position,
                box=universe.dimensions,
            )
            assert dist == pytest.approx(ref)

    def test_not_collinear(self, host_anchor, universe):
        # check none of the g2-g1-g0-h0-h1-h2 vectors are not collinear
        assert not is_collinear(
            positions=np.vstack((
                universe.atoms[[5528, 5507, 5508]].positions,
                universe.atoms[host_anchor].positions
            )),
            atoms=[0, 1, 2, 3, 4, 5],
            dimensions=universe.dimensions
        )

    def test_angles(self, host_anchor, universe):
        # check that the angles aren't flat
        ag1 = mda.lib.distances.calc_angles(
            universe.atoms[5507].position,
            universe.atoms[5528].position,
            universe.atoms[host_anchor[0]].position,
            box=universe.dimensions
        )
        ag2 = mda.lib.distances.calc_angles(
            universe.atoms[5528].position,
            universe.atoms[host_anchor[0]].position,
            universe.atoms[host_anchor[1]].position,
            box=universe.dimensions
        )
        for angle in [ag1, ag2]:
            assert check_angle_not_flat(
                angle=angle * unit.radians,
                force_constant=83.68 * unit.kilojoule_per_mole / unit.radians**2,
                temperature=298.15 * unit.kelvin,
            )

    def test_dihedrals(self, host_anchor, universe):
        dih1 = mda.lib.distances.calc_dihedrals(
            universe.atoms[5508].position,
            universe.atoms[5507].position,
            universe.atoms[5528].position,
            universe.atoms[host_anchor[0]].position,
            box=universe.dimensions,
        )
        dih2 = mda.lib.distances.calc_dihedrals(
            universe.atoms[5507].position,
            universe.atoms[5528].position,
            universe.atoms[host_anchor[0]].position,
            universe.atoms[host_anchor[1]].position,
            box=universe.dimensions,
        )
        dih3 = mda.lib.distances.calc_dihedrals(
            universe.atoms[5528].position,
            universe.atoms[host_anchor[0]].position,
            universe.atoms[host_anchor[1]].position,
            universe.atoms[host_anchor[2]].position,
            box=universe.dimensions,
        )
        assert check_dihedral_bounds(dih1 * unit.radians)
        assert check_dihedral_bounds(dih2 * unit.radians)
        assert check_dihedral_bounds(dih3 * unit.radians)


=======
>>>>>>> c8a6a3fa
def test_find_host_anchor_none(eg5_protein_ligand_universe):

    host_anchor = find_host_anchor(
        guest_atoms=eg5_protein_ligand_universe.atoms[[5528, 5507, 5508]],
        host_atom_pool=eg5_protein_ligand_universe.select_atoms("backbone"),
        host_minimum_distance=4.5 * unit.nanometer,
        guest_minimum_distance=4.5 * unit.nanometer,
        angle_force_constant=83.68 * unit.kilojoule_per_mole / unit.radians**2,
        temperature=298.15 * unit.kelvin,
    )
    # we should get None if no atoms can be found
    assert host_anchor is None<|MERGE_RESOLUTION|>--- conflicted
+++ resolved
@@ -149,7 +149,6 @@
 
 
 @pytest.mark.slow
-<<<<<<< HEAD
 class TestFindAnchor:
     @pytest.fixture
     def universe(self, eg5_protein_ligand_universe):
@@ -249,9 +248,7 @@
         assert check_dihedral_bounds(dih2 * unit.radians)
         assert check_dihedral_bounds(dih3 * unit.radians)
 
-
-=======
->>>>>>> c8a6a3fa
+@pytest.mark.slow
 def test_find_host_anchor_none(eg5_protein_ligand_universe):
 
     host_anchor = find_host_anchor(
