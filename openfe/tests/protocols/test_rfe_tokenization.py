--- conflicted
+++ resolved
@@ -39,11 +39,7 @@
 
 class TestRelativeHybridTopologyProtocol(GufeTokenizableTestsMixin):
     cls = openmm_rfe.RelativeHybridTopologyProtocol
-<<<<<<< HEAD
-    key = "RelativeHybridTopologyProtocol-ca3af8070c105daa35523f9dfbb63636"
-=======
     key = "RelativeHybridTopologyProtocol-c72eb29e68b291fa5906faa45e3ead89"
->>>>>>> 99c1e2bb
     repr = f"<{key}>"
 
     @pytest.fixture()
