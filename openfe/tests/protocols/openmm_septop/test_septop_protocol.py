# This code is part of OpenFE and is licensed under the MIT license.
# For details, see https://github.com/OpenFreeEnergy/openfe
import itertools
import json
import math
import pathlib
from unittest import mock

import gufe
import mdtraj as md
import numpy as np
import openfe.protocols.openmm_septop
import openmm
import openmm.app
import openmm.unit
import pytest
from numpy.testing import assert_allclose
import numpy.typing as npt
from openfe import ChemicalSystem, SolventComponent
from openfe.protocols.openmm_septop import (
    SepTopComplexRunUnit,
    SepTopComplexSetupUnit,
    SepTopProtocol,
    SepTopProtocolResult,
    SepTopSolventRunUnit,
    SepTopSolventSetupUnit,
)
from openfe.protocols.openmm_septop.equil_septop_method import (
    _check_alchemical_charge_difference,
)
from openfe.protocols.openmm_septop.utils import deserialize
from openfe.protocols.openmm_utils import system_validation
from openfe.tests.protocols.conftest import compute_energy
from openff.units import unit
from openff.units.openmm import ensure_quantity, from_openmm
from openmm import CustomNonbondedForce, MonteCarloBarostat, NonbondedForce
from openmmtools.alchemy import AbsoluteAlchemicalFactory, AlchemicalRegion
from openmmtools.multistate.multistatesampler import MultiStateSampler

E_CHARGE = from_openmm(1.602176634e-19 * openmm.unit.coulomb)
EPSILON0 = from_openmm(
    1e-6
    * 8.8541878128e-12
    / (openmm.unit.AVOGADRO_CONSTANT_NA * E_CHARGE**2)
    * openmm.unit.farad
    / openmm.unit.meter
)
ONE_4PI_EPS0 = 1 / (4 * np.pi * EPSILON0) * EPSILON0.units * 10.0  # nm -> angstrom


@pytest.fixture()
def default_settings():
    return SepTopProtocol.default_settings()


def test_create_default_settings():
    settings = SepTopProtocol.default_settings()
    assert settings


@pytest.mark.parametrize(
    "val",
    [
        {"elec": [0.0, -1], "vdw": [0.0, 1.0], "restraints": [0.0, 1.0]},
        {"elec": [0.0, 1], "vdw": [0.0, 1.5], "restraints": [0.0, 1.0]},
        {"elec": [0.0, 1], "vdw": [0.0, 1], "restraints": [-0.1, 1.0]},
    ],
)
def test_incorrect_window_settings(val, default_settings):
    errmsg = "Lambda windows must be between 0 and 1."
    lambda_settings = default_settings.complex_lambda_settings
    with pytest.raises(ValueError, match=errmsg):
        lambda_settings.lambda_elec_A = val["elec"]
        lambda_settings.lambda_vdw_A = val["vdw"]
        lambda_settings.lambda_restraints_A = val["restraints"]


@pytest.mark.parametrize(
    "val",
    [
        {
            "elec": [0.0, 0.1, 0.0],
            "vdw": [0.0, 1.0, 1.0],
            "restraints": [0.0, 1.0, 1.0],
        },
        {
            "elec": [0.0, 0.0, 0.0],
            "vdw": [0.0, 1.0, 0.0],
            "restraints": [0.0, 1.0, 1.0],
        },
        {
            "elec": [0.0, 0.0, 0.0],
            "vdw": [0.0, 1.0, 1.0],
            "restraints": [0.0, 1.0, 0.0],
        },
    ],
)
def test_monotonic_lambda_windows(val, default_settings):
    errmsg = "The lambda schedule is not monotonic."
    lambda_settings = default_settings.complex_lambda_settings

    with pytest.raises(ValueError, match=errmsg):
        lambda_settings.lambda_elec_A = val["elec"]
        lambda_settings.lambda_vdw_A = val["vdw"]
        lambda_settings.lambda_restraints_A = val["restraints"]


def test_output_induces_not_all(default_settings):
    errmsg = "Equilibration simulations need to output the full system"

    with pytest.raises(ValueError, match=errmsg):
        default_settings.complex_equil_output_settings.output_indices = "no water"


@pytest.mark.parametrize(
    "val",
    [
        {"elec": [1.0, 1.0], "vdw": [0.0, 1.0], "restraints": [0.0, 0.0]},
    ],
)
def test_validate_lambda_schedule_nreplicas(val, default_settings):
    default_settings.complex_lambda_settings.lambda_elec_A = val["elec"]
    default_settings.complex_lambda_settings.lambda_vdw_A = val["vdw"]
    default_settings.complex_lambda_settings.lambda_restraints_A = val["restraints"]
    default_settings.complex_lambda_settings.lambda_elec_B = val["elec"]
    default_settings.complex_lambda_settings.lambda_vdw_B = val["vdw"]
    default_settings.complex_lambda_settings.lambda_restraints_B = val["restraints"]
    n_replicas = 3
    default_settings.complex_simulation_settings.n_replicas = n_replicas
    errmsg = (
        f"Number of replicas {n_replicas} does not equal the"
        f" number of lambda windows {len(val['vdw'])}"
    )
    with pytest.raises(ValueError, match=errmsg):
        SepTopProtocol._validate_lambda_schedule(
            default_settings.complex_lambda_settings,
            default_settings.complex_simulation_settings,
        )


@pytest.mark.parametrize(
    "val",
    [
        {"elec": [1.0, 1.0, 1.0], "vdw": [0.0, 1.0], "restraints": [0.0, 0.0]},
    ],
)
def test_validate_lambda_schedule_nwindows(val, default_settings):
    default_settings.complex_lambda_settings.lambda_elec_A = val["elec"]
    default_settings.complex_lambda_settings.lambda_vdw_A = val["vdw"]
    default_settings.complex_lambda_settings.lambda_restraints_A = val["restraints"]
    n_replicas = 3
    default_settings.complex_simulation_settings.n_replicas = n_replicas
    errmsg = (
        "Components elec, vdw, and restraints must have equal amount of lambda "
        "windows. Got 3 and 19 elec lambda windows"
    )
    with pytest.raises(ValueError, match=errmsg):
        SepTopProtocol._validate_lambda_schedule(
            default_settings.complex_lambda_settings,
            default_settings.complex_simulation_settings,
        )


@pytest.mark.parametrize(
    "val",
    [
        {"elec": [1.0, 0.5], "vdw": [1.0, 1.0], "restraints": [0.0, 0.0]},
    ],
)
def test_validate_lambda_schedule_nakedcharge(val, default_settings):
    default_settings.complex_lambda_settings.lambda_elec_A = val["elec"]
    default_settings.complex_lambda_settings.lambda_vdw_A = val["vdw"]
    default_settings.complex_lambda_settings.lambda_restraints_A = val["restraints"]
    default_settings.complex_lambda_settings.lambda_elec_B = val["elec"]
    default_settings.complex_lambda_settings.lambda_vdw_B = val["vdw"]
    default_settings.complex_lambda_settings.lambda_restraints_B = val["restraints"]
    n_replicas = 2
    default_settings.complex_simulation_settings.n_replicas = n_replicas
    default_settings.solvent_simulation_settings.n_replicas = n_replicas
    errmsg = (
        "There are states along this lambda schedule "
        "where there are atoms with charges but no LJ "
        "interactions: State A: l"
    )
    with pytest.raises(ValueError, match=errmsg):
        SepTopProtocol._validate_lambda_schedule(
            default_settings.complex_lambda_settings,
            default_settings.complex_simulation_settings,
        )
    with pytest.raises(ValueError, match=errmsg):
        SepTopProtocol._validate_lambda_schedule(
            default_settings.complex_lambda_settings,
            default_settings.solvent_simulation_settings,
        )


def test_create_default_protocol(default_settings):
    # this is roughly how it should be created
    protocol = SepTopProtocol(
        settings=default_settings,
    )
    assert protocol
    assert protocol.settings == default_settings


def test_serialize_protocol(default_settings):
    protocol = SepTopProtocol(
        settings=default_settings,
    )

    ser = protocol.to_dict()
    ret = SepTopProtocol.from_dict(ser)
    assert protocol == ret


def test_create_independent_repeat_ids(
    benzene_complex_system, toluene_complex_system, default_settings
):
    # if we create two dags each with 3 repeats, they should give 6 repeat_ids
    # this allows multiple DAGs in flight for one Transformation that don't clash on gather
    # Default protocol is 1 repeat, change to 3 repeats
    default_settings.protocol_repeats = 3
    protocol = SepTopProtocol(
        settings=default_settings,
    )

    dag1 = protocol.create(
        stateA=benzene_complex_system,
        stateB=toluene_complex_system,
        mapping=None,
    )
    dag2 = protocol.create(
        stateA=benzene_complex_system,
        stateB=toluene_complex_system,
        mapping=None,
    )
    # print([u for u in dag1.protocol_units])
    repeat_ids = set()
    for u in dag1.protocol_units:
        repeat_ids.add(u.inputs["repeat_id"])
    for u in dag2.protocol_units:
        repeat_ids.add(u.inputs["repeat_id"])

    # There are 4 units per repeat per DAG: 4 * 3 * 2 = 24
    assert len(repeat_ids) == 24


def test_check_alchem_charge_diff(charged_benzene_modifications):
    errmsg = "A charge difference of 1"
    with pytest.raises(ValueError, match=errmsg):
        _check_alchemical_charge_difference(
            charged_benzene_modifications["benzene"],
            charged_benzene_modifications["benzoic_acid"],
        )


def test_charge_error_create(
    charged_benzene_modifications, T4_protein_component, default_settings
):
    protocol = SepTopProtocol(
        settings=default_settings,
    )
    stateA = ChemicalSystem(
        {
            "benzene": charged_benzene_modifications["benzene"],
            "protein": T4_protein_component,
            "solvent": SolventComponent(),
        }
    )

    stateB = ChemicalSystem(
        {
            "benzoic": charged_benzene_modifications["benzoic_acid"],
            "protein": T4_protein_component,
            "solvent": SolventComponent(),
        }
    )
    errmsg = "A charge difference of 1"
    with pytest.raises(ValueError, match=errmsg):
        protocol.create(
            stateA=stateA,
            stateB=stateB,
            mapping=None,
        )


@pytest.mark.parametrize(
    "fail_endstate, system_A, system_B",
    [
        ("stateA", "benzene_system", "benzene_complex_system"),
        ("stateB", "benzene_complex_system", "benzene_system"),
    ],
)
def test_validate_complex_endstates_protcomp(
    request, system_A, system_B, fail_endstate
):

    with pytest.raises(
        ValueError, match=f"No ProteinComponent found in {fail_endstate}"
    ):
        SepTopProtocol._validate_complex_endstates(
            request.getfixturevalue(system_A),
            request.getfixturevalue(system_B),
        )


@pytest.fixture
def T4L_benzene_vacuum(benzene_modifications, T4_protein_component):
    return openfe.ChemicalSystem(
        {
            "benzene": benzene_modifications["benzene"],
            "protein": T4_protein_component,
        }
    )


@pytest.mark.parametrize(
    "fail_endstate, system_A, system_B",
    [
        ("stateA", "T4L_benzene_vacuum", "benzene_complex_system"),
        ("stateB", "benzene_complex_system", "T4L_benzene_vacuum"),
    ],
)
def test_validate_complex_endstates_nosolvcomp(
    request,
    system_A,
    system_B,
    fail_endstate,
):

    with pytest.raises(
        ValueError, match=f"No SolventComponent found in {fail_endstate}"
    ):
        SepTopProtocol._validate_complex_endstates(
            request.getfixturevalue(system_A),
            request.getfixturevalue(system_B),
        )


@pytest.fixture
def T4L_system(T4_protein_component):
    return openfe.ChemicalSystem(
        {
            "solvent": openfe.SolventComponent(),
            "protein": T4_protein_component,
        }
    )


@pytest.mark.parametrize(
    "fail_endstate, system_A, system_B",
    [
        ("stateA", "T4L_system", "benzene_complex_system"),
        ("stateB", "benzene_complex_system", "T4L_system"),
    ],
)
def test_validate_alchem_comps_missing(
    request,
    system_A,
    system_B,
    fail_endstate,
):

    alchem_comps = system_validation.get_alchemical_components(
        request.getfixturevalue(system_A),
        request.getfixturevalue(system_B),
    )

    with pytest.raises(
        ValueError,
        match="one alchemical component must be " f"present in {fail_endstate}.",
    ):
        SepTopProtocol._validate_alchemical_components(alchem_comps)


def test_validate_alchem_comps_toomanyA(
    benzene_modifications,
    T4_protein_component,
):
    stateA = ChemicalSystem(
        {
            "benzene": benzene_modifications["benzene"],
            "toluene": benzene_modifications["toluene"],
            "protein": T4_protein_component,
            "solvent": SolventComponent(),
        }
    )

    stateB = ChemicalSystem(
        {
            "phenol": benzene_modifications["phenol"],
            "protein": T4_protein_component,
            "solvent": SolventComponent(),
        }
    )

    alchem_comps = system_validation.get_alchemical_components(stateA, stateB)

    assert len(alchem_comps["stateA"]) == 2

    assert len(alchem_comps["stateB"]) == 1

    with pytest.raises(
        ValueError, match="present in stateA. Found 2 alchemical components."
    ):
        SepTopProtocol._validate_alchemical_components(alchem_comps)


def test_validate_alchem_nonsmc(
    benzene_modifications,
    T4_protein_component,
):
    stateA = ChemicalSystem(
        {"benzene": benzene_modifications["benzene"], "solvent": SolventComponent()}
    )

    stateB = ChemicalSystem(
        {"benzene": benzene_modifications["benzene"], "protein": T4_protein_component}
    )

    alchem_comps = system_validation.get_alchemical_components(stateA, stateB)

    with pytest.raises(ValueError, match="Only SmallMoleculeComponent alchemical"):
        SepTopProtocol._validate_alchemical_components(alchem_comps)


# Tests for the alchemical systems. This tests were modified from
# femto (https://github.com/Psivant/femto/tree/main)
def compute_interaction_energy(
    epsilon,
    sigma,
    charge,
    distance,
    lambda_vdw: float = 1.0,
    lambda_charges: float = 1.0,
):
    r_electrostatics = distance
    r_vdw = (0.5 * sigma**6 * (1.0 - lambda_vdw) + distance**6) ** (1.0 / 6.0)

    return (
        # vdw
        4.0 * lambda_vdw * epsilon * ((sigma / r_vdw) ** 12 - (sigma / r_vdw) ** 6)
        # electrostatics
        + ONE_4PI_EPS0 * lambda_charges * charge / r_electrostatics
    ) * unit.kilojoule_per_mole


@pytest.fixture
def three_particle_system():
    force = openmm.NonbondedForce()
    force.setNonbondedMethod(openmm.NonbondedForce.NoCutoff)
    force.setUseDispersionCorrection(False)

    charges = 0.1, 0.2, -0.3
    sigmas = 1.1, 1.2, 1.3
    epsilons = 210, 220, 230

    force.addParticle(charges[0], sigmas[0] * unit.angstrom, epsilons[0])
    force.addParticle(charges[1], sigmas[1] * unit.angstrom, epsilons[1])
    force.addParticle(charges[2], sigmas[2] * unit.angstrom, epsilons[2])

    system = openmm.System()
    system.addParticle(1.0)
    system.addParticle(1.0)
    system.addParticle(1.0)
    system.addForce(force)

    distances = [[0.0, 4.0, 3.0], [4.0, 0.0, 5.0], [3.0, 5.0, 0.0]]

    def interaction_energy_fn(
        idx_a, idx_b, lambda_vdw: float = 1.0, lambda_charges: float = 1.0
    ):
        epsilon = np.sqrt(epsilons[idx_a] * epsilons[idx_b])
        sigma = 0.5 * (sigmas[idx_a] + sigmas[idx_b])
        charge = charges[idx_a] * charges[idx_b]

        return compute_interaction_energy(
            epsilon, sigma, charge, distances[idx_a][idx_b], lambda_vdw, lambda_charges
        )

    coords = (
        np.array(
            [[0.0, 0.0, 0.0], [distances[0][1], 0.0, 0.0], [0.0, distances[0][2], 0.0]]
        )
        * unit.angstrom
    )

    return system, coords, interaction_energy_fn


class TestNonbondedInteractions:
    def test_one_ligand(self, three_particle_system):
        """Test scaling the nonbonded interactions of single particles."""

        system, coords, energy_fn = three_particle_system

        factory = AbsoluteAlchemicalFactory(consistent_exceptions=False)
        alchemical_region_A = AlchemicalRegion(alchemical_atoms=[0], name="A")
        alchemical_system = factory.create_alchemical_system(
            system, [alchemical_region_A]
        )

        energy_0 = compute_energy(
            alchemical_system,
            coords,
            None,
            {
                "lambda_sterics_A": 1.0,
                "lambda_electrostatics_A": 1.0,
            },
        )

        # expect lig_1 + solvent, lig_1 + lig_2 and lig_2 + solvent
        # interaction when
        # lambda=0
        expected_energy_0 = energy_fn(0, 2) + energy_fn(0, 1) + energy_fn(1, 2)
        assert_allclose(energy_0, from_openmm(expected_energy_0), rtol=1e-05)

        # expect only lig_2 + solvent interaction when lambda=1
        energy_1 = compute_energy(
            alchemical_system,
            coords,
            None,
            {
                "lambda_sterics_A": 0.0,
                "lambda_electrostatics_A": 0.0,
            },
        )
        expected_energy_1 = energy_fn(1, 2)
        assert_allclose(energy_1, from_openmm(expected_energy_1), rtol=1e-05)

        # expect all particles to interact but only lig - solvent interactions to be
        # scaled
        energy_05 = compute_energy(
            alchemical_system,
            coords,
            None,
            {
                "lambda_sterics_A": 0.5,
                "lambda_electrostatics_A": 0.5,
            },
        )
        expected_energy_05 = (
            energy_fn(1, 2) + energy_fn(0, 2, 0.5, 0.5) + energy_fn(0, 1, 0.5, 0.5)
        )
        assert_allclose(energy_05, from_openmm(expected_energy_05), rtol=1e-05)

    def test_two_ligands(self, three_particle_system):
        """Test scaling the nonbonded interactions of single particles."""

        system, coords, energy_fn = three_particle_system

        # Do it the openmm way
        factory = AbsoluteAlchemicalFactory(consistent_exceptions=False)
        alchemical_region_A = AlchemicalRegion(alchemical_atoms=[0], name="A")
        alchemical_region_B = AlchemicalRegion(alchemical_atoms=[1], name="B")
        alchemical_system = factory.create_alchemical_system(
            system, [alchemical_region_A, alchemical_region_B]
        )
        energy_0 = compute_energy(
            alchemical_system,
            coords,
            None,
            {
                "lambda_sterics_A": 1.0,
                "lambda_electrostatics_A": 1.0,
                "lambda_sterics_B": 0.0,
                "lambda_electrostatics_B": 0.0,
            },
        )

        # expect only lig_1 + solvent interaction when lambda=0
        expected_energy_0 = energy_fn(0, 2)
        assert_allclose(energy_0, from_openmm(expected_energy_0), rtol=1e-05)

        # expect only lig_2 + solvent interaction when lambda=1
        energy_1 = compute_energy(
            alchemical_system,
            coords,
            None,
            {
                "lambda_sterics_A": 0.0,
                "lambda_electrostatics_A": 0.0,
                "lambda_sterics_B": 1.0,
                "lambda_electrostatics_B": 1.0,
            },
        )
        expected_energy_1 = energy_fn(1, 2)
        assert_allclose(energy_1, from_openmm(expected_energy_1), rtol=1e-05)

        # expect lig_1 + solvent and lig_2 + solvent interaction when lambda=0.5
        # but no lig_1 + lig_2 interaction by default
        energy_05 = compute_energy(
            alchemical_system,
            coords,
            None,
            {
                "lambda_sterics_A": 0.5,
                "lambda_electrostatics_A": 0.5,
                "lambda_sterics_B": 0.5,
                "lambda_electrostatics_B": 0.5,
            },
        )
        expected_energy_05 = energy_fn(0, 2, 0.5, 0.5) + energy_fn(1, 2, 0.5, 0.5)
        assert_allclose(energy_05, from_openmm(expected_energy_05), rtol=1e-05)

    def test_two_ligands_charges(self, three_particle_system):
        """Test scaling the nonbonded interactions of single particles."""

        system, coords, energy_fn = three_particle_system

        # Do it the openmm way
        factory = AbsoluteAlchemicalFactory(consistent_exceptions=False)
        alchemical_region_A = AlchemicalRegion(alchemical_atoms=[0], name="A")
        alchemical_region_B = AlchemicalRegion(alchemical_atoms=[1], name="B")
        alchemical_system = factory.create_alchemical_system(
            system, [alchemical_region_A, alchemical_region_B]
        )
        energy = compute_energy(
            alchemical_system,
            coords,
            None,
            {
                "lambda_sterics_A": 1.0,
                "lambda_electrostatics_A": 0.8,
                "lambda_sterics_B": 1.0,
                "lambda_electrostatics_B": 0.2,
            },
        )
        expected_energy = energy_fn(0, 2, 1.0, 0.8) + energy_fn(1, 2, 1.0, 0.2)

        assert_allclose(energy, from_openmm(expected_energy), rtol=1e-05)


@pytest.fixture
def benzene_toluene_dag(
    benzene_complex_system,
    toluene_complex_system,
    default_settings,
):
    default_settings.protocol_repeats = 1
    protocol = SepTopProtocol(settings=default_settings)

    return protocol.create(
        stateA=benzene_complex_system,
        stateB=toluene_complex_system,
        mapping=None,
    )


def test_dry_run_benzene_toluene(benzene_toluene_dag, tmpdir):

    prot_units = list(benzene_toluene_dag.protocol_units)

    assert len(prot_units) == 4

    solv_setup_unit = [u for u in prot_units if isinstance(u, SepTopSolventSetupUnit)]
    sol_run_unit = [u for u in prot_units if isinstance(u, SepTopSolventRunUnit)]
    complex_setup_unit = [
        u for u in prot_units if isinstance(u, SepTopComplexSetupUnit)
    ]
    complex_run_unit = [u for u in prot_units if isinstance(u, SepTopComplexRunUnit)]
    assert len(solv_setup_unit) == 1
    assert len(sol_run_unit) == 1
    assert len(complex_setup_unit) == 1
    assert len(complex_run_unit) == 1

    with tmpdir.as_cwd():
        solv_setup_output = solv_setup_unit[0].run(dry=True)
        pdb = md.load_pdb("topology.pdb")
        assert pdb.n_atoms == 1346
        central_atoms = np.array([[2, 19]], dtype=np.int32)
        distance = md.compute_distances(pdb, central_atoms)[0][0]
        assert np.isclose(distance, 0.8661)
        serialized_topology = solv_setup_output["topology"]
        serialized_system = solv_setup_output["system"]
        solv_sampler = sol_run_unit[0].run(
            serialized_system, serialized_topology, dry=True
        )["debug"]["sampler"]
        assert solv_sampler.is_periodic
        assert isinstance(solv_sampler, MultiStateSampler)
        assert isinstance(
            solv_sampler._thermodynamic_states[0].barostat, MonteCarloBarostat
        )
        assert solv_sampler._thermodynamic_states[1].pressure == 1 * unit.bar
        # Check we have the right number of atoms in the PDB
        pdb = md.load_pdb("alchemical_system.pdb")
        assert pdb.n_atoms == 29

        complex_setup_output = complex_setup_unit[0].run(dry=True)
        serialized_topology = complex_setup_output["topology"]
        serialized_system = complex_setup_output["system"]
        complex_sampler = complex_run_unit[0].run(
            serialized_system, serialized_topology, dry=True
        )["debug"]["sampler"]
        assert complex_sampler.is_periodic
        assert isinstance(complex_sampler, MultiStateSampler)
        assert isinstance(
            complex_sampler._thermodynamic_states[0].barostat, MonteCarloBarostat
        )
        assert complex_sampler._thermodynamic_states[1].pressure == 1 * unit.bar
        # Check we have the right number of atoms in the PDB
        pdb = md.load_pdb("alchemical_system.pdb")
        assert pdb.n_atoms == 2713


@pytest.mark.parametrize('method', ['repex', 'sams', 'independent'])
def test_dry_run_methods(
    benzene_complex_system,
    toluene_complex_system,
    tmpdir,
    default_settings,
    method,
):

    default_settings.solvent_simulation_settings.sampler_method = method
    default_settings.complex_simulation_settings.sampler_method = method
    default_settings.protocol_repeats = 1
    default_settings.complex_output_settings.output_indices = 'resname UNK'
    default_settings.solvent_output_settings.output_indices = 'resname UNK'

    protocol = SepTopProtocol(
        settings=default_settings,
    )
    dag = protocol.create(
        stateA=benzene_complex_system,
        stateB=toluene_complex_system,
        mapping=None,
    )
    dag_units = list(dag.protocol_units)
    # Only check the cutoff for the Solvent SetUp Unit
    solv_setup_unit = [u for u in dag_units if
                       isinstance(u, SepTopSolventSetupUnit)]
    sol_run_unit = [u for u in dag_units if
                    isinstance(u, SepTopSolventRunUnit)]
    with tmpdir.as_cwd():
        solv_setup_output = solv_setup_unit[0].run(dry=True)
        serialized_topology = solv_setup_output["topology"]
        serialized_system = solv_setup_output["system"]
        solv_sampler = sol_run_unit[0].run(
            serialized_system, serialized_topology, dry=True
        )["debug"]["sampler"]

        assert isinstance(solv_sampler, MultiStateSampler)
        assert solv_sampler.is_periodic
        assert isinstance(solv_sampler._thermodynamic_states[0].barostat,
                          MonteCarloBarostat)
        assert solv_sampler._thermodynamic_states[1].pressure == 1 * unit.bar

        # Check we have the right number of atoms in the PDB
        pdb = md.load_pdb('alchemical_system.pdb')
        assert pdb.n_atoms == 27


@pytest.mark.parametrize(
    "pressure",
    [
        1.0 * unit.atmosphere,
        0.9 * unit.atmosphere,
        1.1 * unit.atmosphere,
    ],
)
def test_dry_run_ligand_system_pressure(
    pressure,
    benzene_complex_system,
    toluene_complex_system,
    tmpdir,
    default_settings,
):
    """
    Test that the right nonbonded cutoff is propagated to the system.
    """
    default_settings.thermo_settings.pressure = pressure

    protocol = SepTopProtocol(
        settings=default_settings,
    )
    dag = protocol.create(
        stateA=benzene_complex_system,
        stateB=toluene_complex_system,
        mapping=None,
    )
    dag_units = list(dag.protocol_units)
    # Only check the cutoff for the Solvent SetUp Unit
    solv_setup_unit = [u for u in dag_units if isinstance(u, SepTopSolventSetupUnit)]
    sol_run_unit = [u for u in dag_units if isinstance(u, SepTopSolventRunUnit)]
    with tmpdir.as_cwd():
        solv_setup_output = solv_setup_unit[0].run(dry=True)
        serialized_topology = solv_setup_output["topology"]
        serialized_system = solv_setup_output["system"]
        solv_sampler = sol_run_unit[0].run(
            serialized_system, serialized_topology, dry=True
        )["debug"]["sampler"]

        assert solv_sampler._thermodynamic_states[1].pressure == pressure


def test_virtual_sites_no_reassign(
    benzene_complex_system,
    toluene_complex_system,
    tmpdir,
    default_settings,
):
    """
    Test that an error is raised when not reassigning velocities
    in a system with virtual site.
    """
    default_settings.protocol_repeats = 1
    default_settings.forcefield_settings.forcefields = [
        "amber/ff14SB.xml",
        "amber/tip4pew_standard.xml",  # FF with VS
    ]
    default_settings.solvent_solvation_settings.solvent_model = 'tip4pew'
    default_settings.integrator_settings.reassign_velocities = False

    protocol = SepTopProtocol(
        settings=default_settings,
    )
    dag = protocol.create(
        stateA=benzene_complex_system,
        stateB=toluene_complex_system,
        mapping=None,
    )
    dag_units = list(dag.protocol_units)
    # Only check the Solvent Unit
    solv_setup_unit = [u for u in dag_units if isinstance(u, SepTopSolventSetupUnit)]
    with tmpdir.as_cwd():
        errmsg = "Simulations with virtual sites without velocity"
        with pytest.raises(ValueError, match=errmsg):
            solv_setup_output = solv_setup_unit[0].run(dry=True)


@pytest.mark.parametrize(
    "cutoff",
    [1.0 * unit.nanometer, 12.0 * unit.angstrom, 0.9 * unit.nanometer],
)
def test_dry_run_ligand_system_cutoff(
    cutoff,
    benzene_complex_system,
    toluene_complex_system,
    tmpdir,
    default_settings,
):
    """
    Test that the right nonbonded cutoff is propagated to the system.
    """
    default_settings.solvent_solvation_settings.solvent_padding = (
        1.9 * unit.nanometer
    )
    default_settings.forcefield_settings.nonbonded_cutoff = cutoff

    protocol = SepTopProtocol(
        settings=default_settings,
    )
    dag = protocol.create(
        stateA=benzene_complex_system,
        stateB=toluene_complex_system,
        mapping=None,
    )
    dag_units = list(dag.protocol_units)
    # Only check the cutoff for the Solvent SetUp Unit
    solv_setup_unit = [u for u in dag_units if isinstance(u, SepTopSolventSetupUnit)]

    with tmpdir.as_cwd():
        serialized_system = solv_setup_unit[0].run(dry=True)["system"]
        system = deserialize(serialized_system)
        nbfs = [
            f
            for f in system.getForces()
            if isinstance(f, CustomNonbondedForce) or isinstance(f, NonbondedForce)
        ]

        for f in nbfs:
            f_cutoff = from_openmm(f.getCutoffDistance())
            assert f_cutoff == cutoff


def test_dry_run_benzene_toluene_tip4p(
    benzene_complex_system,
    toluene_complex_system,
    tmpdir,
    default_settings,
):
    default_settings.protocol_repeats = 1
    default_settings.forcefield_settings.forcefields = [
        "amber/ff14SB.xml",  # ff14SB protein force field
        "amber/tip4pew_standard.xml",  # FF we are testsing with the fun VS
        "amber/phosaa10.xml",  # Handles THE TPO
    ]
    default_settings.solvent_solvation_settings.solvent_model = "tip4pew"
    default_settings.integrator_settings.reassign_velocities = True

    protocol = SepTopProtocol(settings=default_settings)

    # Create DAG from protocol, get the solvent units
    # and eventually dry run the first solvent unit
    dag = protocol.create(
        stateA=benzene_complex_system,
        stateB=toluene_complex_system,
        mapping=None,
    )

    prot_units = list(dag.protocol_units)

    assert len(prot_units) == 4

    solv_setup_unit = [u for u in prot_units if isinstance(u, SepTopSolventSetupUnit)]
    sol_run_unit = [u for u in prot_units if isinstance(u, SepTopSolventRunUnit)]

    assert len(solv_setup_unit) == 1
    assert len(sol_run_unit) == 1

    with tmpdir.as_cwd():
        solv_setup_output = solv_setup_unit[0].run(dry=True)
        serialized_topology = solv_setup_output["topology"]
        serialized_system = solv_setup_output["system"]
        solv_run = sol_run_unit[0].run(
            serialized_system, serialized_topology, dry=True
        )["debug"]["sampler"]
        assert solv_run.is_periodic


def test_dry_run_benzene_toluene_noncubic(
    benzene_complex_system,
    toluene_complex_system,
    tmpdir,
    default_settings,
):
    default_settings.protocol_repeats = 1
    default_settings.solvent_solvation_settings.solvent_padding = (
        1.5 * unit.nanometer
    )
    default_settings.solvent_solvation_settings.box_shape = "dodecahedron"

    protocol = SepTopProtocol(settings=default_settings)

    # Create DAG from protocol, get the vacuum and solvent units
    # and eventually dry run the first solvent unit
    dag = protocol.create(
        stateA=benzene_complex_system,
        stateB=toluene_complex_system,
        mapping=None,
    )

    prot_units = list(dag.protocol_units)

    assert len(prot_units) == 4

    solv_setup_unit = [u for u in prot_units if isinstance(u, SepTopSolventSetupUnit)]

    assert len(solv_setup_unit) == 1

    with tmpdir.as_cwd():
        solv_setup_output = solv_setup_unit[0].run(dry=True)
        serialized_system = solv_setup_output["system"]
        system = deserialize(serialized_system)
        vectors = system.getDefaultPeriodicBoxVectors()
        width = float(from_openmm(vectors)[0][0].to("nanometer").m)

        # dodecahedron has the following shape:
        # [width, 0, 0], [0, width, 0], [0.5, 0.5, 0.5 * sqrt(2)] * width

        expected_vectors = [
            [width, 0, 0],
            [0, width, 0],
            [0.5 * width, 0.5 * width, 0.5 * math.sqrt(2) * width],
        ] * unit.nanometer
        assert_allclose(
            expected_vectors,
            from_openmm(vectors),
        )


def test_dry_run_solv_user_charges_benzene_toluene(
    benzene_modifications,
    T4_protein_component,
    tmpdir,
    default_settings,
):
    """
    Create a test system with fictitious user supplied charges and
    ensure that they are properly passed through to the constructed
    alchemical system.
    """
    default_settings.protocol_repeats = 1

    protocol = SepTopProtocol(settings=default_settings)

    def assign_fictitious_charges(offmol):
        """
        Get a random array of fake partial charges for your offmol.
        """
        rand_arr = np.random.randint(1, 10, size=offmol.n_atoms) / 100
        rand_arr[-1] = -sum(rand_arr[:-1])
        return rand_arr * unit.elementary_charge

    def check_partial_charges(offmol):
        offmol_pchgs = assign_fictitious_charges(offmol)
        offmol.partial_charges = offmol_pchgs
        smc = openfe.SmallMoleculeComponent.from_openff(offmol)

        # check propchgs
        prop_chgs = smc.to_dict()["molprops"]["atom.dprop.PartialCharge"]
        prop_chgs = np.array(prop_chgs.split(), dtype=float)
        np.testing.assert_allclose(prop_chgs, offmol_pchgs)
        return smc, prop_chgs

    benzene_offmol = benzene_modifications["benzene"].to_openff()
    toluene_offmol = benzene_modifications["toluene"].to_openff()

    benzene_smc, benzene_charge = check_partial_charges(benzene_offmol)
    toluene_smc, toluene_charge = check_partial_charges(toluene_offmol)

    # Create ChemicalSystems
    stateA = ChemicalSystem(
        {
            "benzene": benzene_smc,
            "T4l": T4_protein_component,
            "solvent": SolventComponent(),
        }
    )

    stateB = ChemicalSystem(
        {
            "toluene": toluene_smc,
            "T4l": T4_protein_component,
            "solvent": SolventComponent(),
        }
    )

    # Create DAG from protocol, get the vacuum and solvent units
    # and eventually dry run the first solvent unit
    dag = protocol.create(
        stateA=stateA,
        stateB=stateB,
        mapping=None,
    )
    prot_units = list(dag.protocol_units)

    solv_setup_unit = [u for u in prot_units if isinstance(u, SepTopSolventSetupUnit)]
    complex_setup_unit = [
        u for u in prot_units if isinstance(u, SepTopComplexSetupUnit)
    ]

    # check sol_unit charges
    with tmpdir.as_cwd():
        serialized_system = solv_setup_unit[0].run(dry=True)["system"]
        system = deserialize(serialized_system)
        nonbond = [
            f for f in system.getForces() if isinstance(f, openmm.NonbondedForce)
        ]
        assert len(nonbond) == 1

        # loop through the 12 benzene atoms
        # partial charge is stored in the offset
        for i in range(12):
            offsets = nonbond[0].getParticleParameterOffset(i)
            c = ensure_quantity(offsets[2], "openff")
            assert pytest.approx(c) == benzene_charge[i]
        # loop through 15 toluene atoms
        for inx, i in enumerate(range(12, 27)):
            offsets = nonbond[0].getParticleParameterOffset(i)
            c = ensure_quantity(offsets[2], "openff")
            assert pytest.approx(c) == toluene_charge[inx]

    # check complex_unit charges
    with tmpdir.as_cwd():
        serialized_system = complex_setup_unit[0].run(dry=True)["system"]
        system = deserialize(serialized_system)
        nonbond = [
            f for f in system.getForces() if isinstance(f, openmm.NonbondedForce)
        ]
        assert len(nonbond) == 1

        # loop through the 12 benzene atoms
        # partial charge is stored in the offset
        for i in range(12):
            offsets = nonbond[0].getParticleParameterOffset(i)
            c = ensure_quantity(offsets[2], "openff")
            assert pytest.approx(c) == benzene_charge[i]
        # loop through 15 toluene atoms
        for inx, i in enumerate(range(12, 27)):
            offsets = nonbond[0].getParticleParameterOffset(i)
            c = ensure_quantity(offsets[2], "openff")
            assert pytest.approx(c) == toluene_charge[inx]


def test_high_timestep(
    benzene_complex_system,
    toluene_complex_system,
    tmpdir,
    default_settings,
):
    default_settings.protocol_repeats = 1
    default_settings.forcefield_settings.hydrogen_mass = 1.0
    default_settings.forcefield_settings.hydrogen_mass = 1.0

    protocol = SepTopProtocol(settings=default_settings)

    dag = protocol.create(
        stateA=benzene_complex_system,
        stateB=toluene_complex_system,
        mapping=None,
    )
    prot_units = list(dag.protocol_units)

    with tmpdir.as_cwd():
        errmsg = "too large for hydrogen mass"
        with pytest.raises(ValueError, match=errmsg):
            prot_units[0].run(dry=True)


@pytest.fixture
def T4L_xml(
    benzene_complex_system,
    toluene_complex_system,
    tmp_path_factory,
    default_settings,
):
    # Fixing the number of solvent molecules in the solvent settings
    # to test against reference xml
    default_settings.solvent_solvation_settings.solvent_padding = None
    default_settings.solvent_solvation_settings.number_of_solvent_molecules = 364
    default_settings.forcefield_settings.small_molecule_forcefield = "openff-2.1.1"
    protocol = SepTopProtocol(settings=default_settings)

    dag = protocol.create(
        stateA=benzene_complex_system,
        stateB=toluene_complex_system,
        mapping=None,
    )
    # Get the SepTopSolventSetupUnit
    prot_units = list(dag.protocol_units)
    solv_setup_unit = [u for u in prot_units if isinstance(u, SepTopSolventSetupUnit)]

    tmp = tmp_path_factory.mktemp("xml_reg")

    dryrun = solv_setup_unit[0].run(dry=True, shared_basepath=tmp)

    system = dryrun["system"]
    return deserialize(system)


class TestT4LXmlRegression:
    """Generates SepTop system XML (solvent) and performs regression test"""

    @staticmethod
    def test_particles(T4L_xml, T4L_reference_xml):
        nr_particles = T4L_xml.getNumParticles()
        nr_particles_ref = T4L_reference_xml.getNumParticles()
        assert nr_particles == nr_particles_ref
        particle_masses = [T4L_xml.getParticleMass(i) for i in range(nr_particles)]
        particle_masses_ref = [
            T4L_reference_xml.getParticleMass(i) for i in range(nr_particles)
        ]
        assert particle_masses

        for a, b in zip(particle_masses, particle_masses_ref):
            assert a == b

    @staticmethod
    def test_constraints(T4L_xml, T4L_reference_xml):
        nr_constraints = T4L_xml.getNumConstraints()
        nr_constraints_ref = T4L_reference_xml.getNumConstraints()
        assert nr_constraints == nr_constraints_ref
        constraints = [
            T4L_xml.getConstraintParameters(i) for i in range(nr_constraints)
        ]
        constraints_ref = [
            T4L_reference_xml.getConstraintParameters(i) for i in range(nr_constraints)
        ]
        assert constraints

        for a, b in zip(constraints, constraints_ref):
            # Particle 1
            assert a[0] == b[0]
            # Particle 2
            assert a[1] == b[1]
            # Constraint Quantity
            assert a[2] == b[2]


def test_unit_tagging(benzene_toluene_dag, tmpdir):
    # test that executing the units includes correct gen and repeat info
    dag_units = benzene_toluene_dag.protocol_units
    with (
        mock.patch(
            "openfe.protocols.openmm_septop.equil_septop_method"
            ".SepTopComplexSetupUnit.run",
            return_value={
                "system": pathlib.Path("system.xml.bz2"),
                "topology": "topology.pdb",
            },
        ),
        mock.patch(
            "openfe.protocols.openmm_septop.equil_septop_method"
            ".SepTopComplexRunUnit._execute",
            return_value={
                "repeat_id": 0,
                "generation": 0,
                "simtype": "complex",
                "nc": "file.nc",
                "last_checkpoint": "chck.nc",
            },
        ),
        mock.patch(
            "openfe.protocols.openmm_septop.equil_septop_method"
            ".SepTopSolventSetupUnit.run",
            return_value={
                "system": pathlib.Path("system.xml.bz2"),
                "topology": "topology.pdb",
            },
        ),
        mock.patch(
            "openfe.protocols.openmm_septop.equil_septop_method"
            ".SepTopSolventRunUnit._execute",
            return_value={
                "repeat_id": 0,
                "generation": 0,
                "simtype": "solvent",
                "nc": "file.nc",
                "last_checkpoint": "chck.nc",
            },
        ),
    ):
        results = []
        for u in dag_units:
            ret = u.execute(context=gufe.Context(tmpdir, tmpdir))
            results.append(ret)
    solv_repeats = set()
    complex_repeats = set()
    for ret in results:
        assert isinstance(ret, gufe.ProtocolUnitResult)
        assert ret.outputs["generation"] == 0
        if ret.outputs["simtype"] == "complex":
            complex_repeats.add(ret.outputs["repeat_id"])
        else:
            solv_repeats.add(ret.outputs["repeat_id"])
    # Repeat ids are random ints so just check their lengths
    assert len(complex_repeats) == len(solv_repeats) == 2


def test_gather(benzene_toluene_dag, tmpdir):
    # check that .gather behaves as expected
    with (
        mock.patch(
            "openfe.protocols.openmm_septop.equil_septop_method"
            ".SepTopComplexSetupUnit.run",
            return_value={
                "system": pathlib.Path("system.xml.bz2"),
                "topology": "topology.pdb",
            },
        ),
        mock.patch(
            "openfe.protocols.openmm_septop.equil_septop_method"
            ".SepTopComplexRunUnit._execute",
            return_value={
                "repeat_id": 0,
                "generation": 0,
                "simtype": "complex",
                "nc": "file.nc",
                "last_checkpoint": "chck.nc",
            },
        ),
        mock.patch(
            "openfe.protocols.openmm_septop.equil_septop_method"
            ".SepTopSolventSetupUnit.run",
            return_value={
                "system": pathlib.Path("system.xml.bz2"),
                "topology": "topology.pdb",
            },
        ),
        mock.patch(
            "openfe.protocols.openmm_septop.equil_septop_method"
            ".SepTopSolventRunUnit._execute",
            return_value={
                "repeat_id": 0,
                "generation": 0,
                "simtype": "solvent",
                "nc": "file.nc",
                "last_checkpoint": "chck.nc",
            },
        ),
    ):
        dagres = gufe.protocols.execute_DAG(
            benzene_toluene_dag,
            shared_basedir=tmpdir,
            scratch_basedir=tmpdir,
            keep_shared=True,
        )

    protocol = SepTopProtocol(
        settings=SepTopProtocol.default_settings(),
    )

    res = protocol.gather([dagres])

    assert isinstance(res, openfe.protocols.openmm_septop.SepTopProtocolResult)


class TestProtocolResult:
    @pytest.fixture()
    def protocolresult(self, septop_json):
        d = json.loads(septop_json, cls=gufe.tokenization.JSON_HANDLER.decoder)

        pr = openfe.ProtocolResult.from_dict(d["protocol_result"])

        return pr

    def test_reload_protocol_result(self, septop_json):
        d = json.loads(septop_json, cls=gufe.tokenization.JSON_HANDLER.decoder)

        pr = SepTopProtocolResult.from_dict(d["protocol_result"])

        assert pr

    def test_get_estimate(self, protocolresult):
        est = protocolresult.get_estimate()

        assert est
<<<<<<< HEAD
        assert est.m == pytest.approx(0.48, abs=0.5)
        assert isinstance(est, unit.Quantity)
        assert est.is_compatible_with(unit.kilojoule_per_mole)
=======
        assert est.m == pytest.approx(5.18, abs=0.5)
        assert isinstance(est, offunit.Quantity)
        assert est.is_compatible_with(offunit.kilojoule_per_mole)
>>>>>>> 4d56cbff

    def test_get_uncertainty(self, protocolresult):
        est = protocolresult.get_uncertainty()

        assert est.m == pytest.approx(0.0, abs=0.2)
        assert isinstance(est, unit.Quantity)
        assert est.is_compatible_with(unit.kilojoule_per_mole)

    def test_get_individual(self, protocolresult):
        inds = protocolresult.get_individual_estimates()

        assert isinstance(inds, dict)
        assert isinstance(inds["solvent"], list)
        assert isinstance(inds["complex"], list)
        assert len(inds["solvent"]) == len(inds["complex"]) == 1
        for e, u in itertools.chain(inds["solvent"], inds["complex"]):
            assert e.is_compatible_with(unit.kilojoule_per_mole)
            assert u.is_compatible_with(unit.kilojoule_per_mole)

    @pytest.mark.parametrize('key', ['solvent', 'complex'])
    def test_get_forwards_etc(self, key, protocolresult):
        """
        Due to the short simulation times, we expect the frwd/reverse
        analysis to be None.
        """
        wmsg = ("were found in the forward and reverse dictionaries "
                f"of the repeats of the {key}")
        with pytest.warns(UserWarning, match=wmsg):
            far = protocolresult.get_forward_and_reverse_energy_analysis()

        assert isinstance(far, dict)
        assert isinstance(far[key], list)
        for entry in far[key]:
            assert entry is None

    @pytest.mark.parametrize("key", ["solvent", "complex"])
    def test_get_overlap_matrices(self, key, protocolresult):
        ovp = protocolresult.get_overlap_matrices()

        assert isinstance(ovp, dict)
        assert isinstance(ovp[key], list)
        assert len(ovp[key]) == 1

        ovp1 = ovp[key][0]
        assert isinstance(ovp1["matrix"], np.ndarray)
        if key == 'solvent':
            lambda_nr = 27
        else:
            lambda_nr = 19
        assert ovp1["matrix"].shape == (lambda_nr, lambda_nr)

    @pytest.mark.parametrize("key", ["solvent", "complex"])
    def test_get_replica_transition_statistics(self, key, protocolresult):
        rpx = protocolresult.get_replica_transition_statistics()
        if key == 'solvent':
            lambda_nr = 27
        else:
            lambda_nr = 19
        assert isinstance(rpx, dict)
        assert isinstance(rpx[key], list)
        assert len(rpx[key]) == 1
        rpx1 = rpx[key][0]
        assert "eigenvalues" in rpx1
        assert "matrix" in rpx1

        assert rpx1["eigenvalues"].shape == (lambda_nr,)
        assert rpx1["matrix"].shape == (lambda_nr, lambda_nr)

    @pytest.mark.parametrize("key", ["solvent", "complex"])
    def test_equilibration_iterations(self, key, protocolresult):
        eq = protocolresult.equilibration_iterations()

        assert isinstance(eq, dict)
        assert isinstance(eq[key], list)
        assert len(eq[key]) == 1
        assert all(isinstance(v, float) for v in eq[key])

    @pytest.mark.parametrize("key", ["solvent", "complex"])
    def test_production_iterations(self, key, protocolresult):
        prod = protocolresult.production_iterations()

        assert isinstance(prod, dict)
        assert isinstance(prod[key], list)
        assert len(prod[key]) == 1
        assert all(isinstance(v, float) for v in prod[key])

    @pytest.mark.parametrize("key, expected_size", 
        [
            ["solvent", 87],
            ["complex", 1868],
        ]
    )
    def test_selection_indices(self, key, protocolresult, expected_size):
        indices = protocolresult.selection_indices()

        assert isinstance(indices, dict)
        assert isinstance(indices[key], list)
        for inds in indices[key]:
            assert isinstance(inds, np.ndarray)
            assert len(inds) == expected_size

    def test_filenotfound_replica_states(self, protocolresult):
        errmsg = "File could not be found"

        with pytest.raises(ValueError, match=errmsg):
            protocolresult.get_replica_states()

    def test_restraint_geometry(self, protocolresult):
        geom = protocolresult.restraint_geometries()
        assert isinstance(geom, tuple)
        assert len(geom) == 2
        assert isinstance(geom[0], list)
        assert isinstance(geom[0][0], dict)
        assert list(geom[0][0].keys()) == [
            'guest_atoms', 'host_atoms', 'r_aA0', 'theta_A0', 'theta_B0', 'phi_A0', 'phi_B0', 'phi_C0',
        ]<|MERGE_RESOLUTION|>--- conflicted
+++ resolved
@@ -1318,15 +1318,9 @@
         est = protocolresult.get_estimate()
 
         assert est
-<<<<<<< HEAD
         assert est.m == pytest.approx(0.48, abs=0.5)
-        assert isinstance(est, unit.Quantity)
-        assert est.is_compatible_with(unit.kilojoule_per_mole)
-=======
-        assert est.m == pytest.approx(5.18, abs=0.5)
         assert isinstance(est, offunit.Quantity)
         assert est.is_compatible_with(offunit.kilojoule_per_mole)
->>>>>>> 4d56cbff
 
     def test_get_uncertainty(self, protocolresult):
         est = protocolresult.get_uncertainty()
