--- conflicted
+++ resolved
@@ -1361,13 +1361,11 @@
         assert len(prod) == 3
         assert all(isinstance(v, float) for v in prod)
 
-<<<<<<< HEAD
     def test_filenotfound_replica_states(self, protocolresult):
         errmsg = "File could not be found"
 
         with pytest.raises(ValueError, match=errmsg):
             protocolresult.get_replica_states()
-=======
 
 @pytest.mark.parametrize('mapping_name,result', [
     ["benzene_to_toluene_mapping", 0],
@@ -1828,5 +1826,4 @@
 
         assert len(htf._atom_classes['core_atoms']) == core_atoms
         assert len(htf._atom_classes['unique_new_atoms']) == new_uniq
-        assert len(htf._atom_classes['unique_old_atoms']) == old_uniq
->>>>>>> 3c860002
+        assert len(htf._atom_classes['unique_old_atoms']) == old_uniq