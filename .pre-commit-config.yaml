ci:
    autoupdate_schedule: quarterly
    # comment / label "pre-commit.ci autofix" to a pull request to manually trigger auto-fixing
    autofix_prs: false
    skip: []
    submodules: false

repos:
- repo: https://github.com/pre-commit/pre-commit-hooks
  rev: v6.0.0
  hooks:
  - id: check-added-large-files
  - id: check-case-conflict
  - id: check-executables-have-shebangs
  - id: check-symlinks
  - id: check-toml
  # - id: check-yaml  # TODO: resolve violation in devtools/installer/construct.yaml
  - id: debug-statements

- repo: https://github.com/tox-dev/pyproject-fmt
  rev: "v2.8.0"
  hooks:
<<<<<<< HEAD
    - id: pyproject-fmt
=======
    - id: pyproject-fmt

- repo: https://github.com/astral-sh/ruff-pre-commit
  rev: v0.13.3
  hooks:
    # Run the linter.
    - id: ruff
      args: [--fix ]
    # Run the formatter.
    - id: ruff-format
>>>>>>> fe2d11c4
<|MERGE_RESOLUTION|>--- conflicted
+++ resolved
@@ -20,9 +20,6 @@
 - repo: https://github.com/tox-dev/pyproject-fmt
   rev: "v2.8.0"
   hooks:
-<<<<<<< HEAD
-    - id: pyproject-fmt
-=======
     - id: pyproject-fmt
 
 - repo: https://github.com/astral-sh/ruff-pre-commit
@@ -32,5 +29,4 @@
     - id: ruff
       args: [--fix ]
     # Run the formatter.
-    - id: ruff-format
->>>>>>> fe2d11c4
+    - id: ruff-format