name: openfe-docs
channels:
- https://conda.anaconda.org/conda-forge

# explicit pins to speed up build:
dependencies:
- autodoc-pydantic == 1.9.0
- docutils == 0.20
- gitpython == 3.1.45
<<<<<<< HEAD
- kartograf == 1.2.0
- konnektor == 0.2.0
- libsass == 0.23.0
- lomap2 == 3.2.1
=======
- libsass == 0.22.0
>>>>>>> 1cb3ac79
- myst-parser == 4.0.1
- nbsphinx == 0.9.7
- nbsphinx-link == 1.3.0
- openff-toolkit-base == 0.17.0
- openff-units == 0.3.1
- openmm == 8.3.1
- packaging == 25.0
- pip == 25.2
- plugcli == 0.2.1
- python == 3.13.7
- sphinx == 8.1.3
- sphinx-click == 6.0.0
- sphinx-design == 0.6.1
- sphinx-toolbox == 4.0.0
- threadpoolctl == 3.6.0
- tqdm == 4.67.1
- pip:
<<<<<<< HEAD
  - git+https://github.com/OpenFreeEnergy/gufe@drop_pydanticv1
  - git+https://github.com/OpenFreeEnergy/ofe-sphinx-theme@bump_pydata_theme_version
  - nbsphinx-link==1.3.1
=======
  - git+https://github.com/OpenFreeEnergy/gufe@main
  - git+https://github.com/OpenFreeEnergy/ofe-sphinx-theme@v0.2.0
  # pip install these so that conda-forge gufe doesn't pull in ambertools and cause a memory error
  - git+https://github.com/OpenFreeEnergy/kartograf@main
  - git+https://github.com/OpenFreeEnergy/konnektor@main
  - git+https://github.com/OpenFreeEnergy/lomap@main

>>>>>>> 1cb3ac79

# These are added automatically by RTD, so we include them here
# for a consistent environment.
- mock==5.2.0
- pillow==11.3.0
# - sphinx
# - sphinx_rtd_theme<|MERGE_RESOLUTION|>--- conflicted
+++ resolved
@@ -7,14 +7,7 @@
 - autodoc-pydantic == 1.9.0
 - docutils == 0.20
 - gitpython == 3.1.45
-<<<<<<< HEAD
-- kartograf == 1.2.0
-- konnektor == 0.2.0
 - libsass == 0.23.0
-- lomap2 == 3.2.1
-=======
-- libsass == 0.22.0
->>>>>>> 1cb3ac79
 - myst-parser == 4.0.1
 - nbsphinx == 0.9.7
 - nbsphinx-link == 1.3.0
@@ -32,19 +25,13 @@
 - threadpoolctl == 3.6.0
 - tqdm == 4.67.1
 - pip:
-<<<<<<< HEAD
   - git+https://github.com/OpenFreeEnergy/gufe@drop_pydanticv1
   - git+https://github.com/OpenFreeEnergy/ofe-sphinx-theme@bump_pydata_theme_version
   - nbsphinx-link==1.3.1
-=======
-  - git+https://github.com/OpenFreeEnergy/gufe@main
-  - git+https://github.com/OpenFreeEnergy/ofe-sphinx-theme@v0.2.0
   # pip install these so that conda-forge gufe doesn't pull in ambertools and cause a memory error
   - git+https://github.com/OpenFreeEnergy/kartograf@main
   - git+https://github.com/OpenFreeEnergy/konnektor@main
   - git+https://github.com/OpenFreeEnergy/lomap@main
-
->>>>>>> 1cb3ac79
 
 # These are added automatically by RTD, so we include them here
 # for a consistent environment.
