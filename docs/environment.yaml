name: openfe-docs
channels:
- https://conda.anaconda.org/conda-forge

# explicit pins to speed up build:
dependencies:
- autodoc-pydantic >= 2.1
- docutils == 0.20
- gitpython
- libsass
- myst-parser
- nbsphinx
- nbsphinx-link
- openff-toolkit-base == 0.17.0
- openff-units == 0.3.1
- openmm == 8.3.1
- packaging
- pip
- plugcli >= 0.2.1
- python
- pydantic >=2.0.0, <2.12.0  # https://github.com/openforcefield/openff-interchange/issues/1346
- sphinx ==7.2.6 # TODO: debug "duplicate object" warning with later versions
- sphinx-click
- sphinx-design
- sphinx-toolbox
- threadpoolctl
- tqdm
- pip:
<<<<<<< HEAD
  # pin gufe to pre-pydanticv2 commit until openfe's pydantic v2 migration is complete
  - git+https://github.com/OpenFreeEnergy/gufe@membrane_prototype
=======
  - git+https://github.com/OpenFreeEnergy/gufe@main
>>>>>>> b9f7593b
  - git+https://github.com/OpenFreeEnergy/ofe-sphinx-theme@v0.3.0
  # pip install these so that conda-forge gufe doesn't pull in ambertools and cause a memory error
  - git+https://github.com/OpenFreeEnergy/kartograf@main
  - git+https://github.com/OpenFreeEnergy/konnektor@main
  - git+https://github.com/OpenFreeEnergy/lomap@main

# These are added automatically by RTD, so we include them here
# for a consistent environment.
- mock
- pillow
# - sphinx
# - sphinx_rtd_theme<|MERGE_RESOLUTION|>--- conflicted
+++ resolved
@@ -26,12 +26,7 @@
 - threadpoolctl
 - tqdm
 - pip:
-<<<<<<< HEAD
-  # pin gufe to pre-pydanticv2 commit until openfe's pydantic v2 migration is complete
   - git+https://github.com/OpenFreeEnergy/gufe@membrane_prototype
-=======
-  - git+https://github.com/OpenFreeEnergy/gufe@main
->>>>>>> b9f7593b
   - git+https://github.com/OpenFreeEnergy/ofe-sphinx-theme@v0.3.0
   # pip install these so that conda-forge gufe doesn't pull in ambertools and cause a memory error
   - git+https://github.com/OpenFreeEnergy/kartograf@main
