--- conflicted
+++ resolved
@@ -109,13 +109,9 @@
     "openmmtools",
     "pymbar",
     "openff.interchange",
-<<<<<<< HEAD
-    "psutil"
-=======
     "openmmforcefields",
     "psutil",
     "py3Dmol",
->>>>>>> 1cb3ac79
 ]
 
 # Extensions for the myst parser
