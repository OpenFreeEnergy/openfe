# Configuration file for the Sphinx documentation builder.
#
# This file only contains a selection of the most common options. For a full
# list see the documentation:
# https://www.sphinx-doc.org/en/master/usage/configuration.html

# -- Path setup --------------------------------------------------------------

# If extensions (or modules to document with autodoc) are in another directory,
# add these directories to sys.path here. If the directory is relative to the
# documentation root, use os.path.abspath to make it absolute, like shown here.
#
import os
import sys
from importlib.metadata import version
from packaging.version import parse
from pathlib import Path
from inspect import cleandoc

from git import Repo
import nbsphinx
import nbformat

sys.path.insert(0, os.path.abspath("../"))


os.environ["SPHINX"] = "True"

# -- Project information -----------------------------------------------------

project = "OpenFE"
copyright = "2022, The OpenFE Development Team"
author = "The OpenFE Development Team"
version = parse(version("openfe")).base_version


# -- General configuration ---------------------------------------------------

# Add any Sphinx extension module names here, as strings. They can be
# extensions coming with Sphinx (named 'sphinx.ext.*') or your custom
# ones.
extensions = [
    "sphinx.ext.autodoc",
    "sphinx.ext.napoleon",
    "sphinx_click.ext",
    "sphinxcontrib.autodoc_pydantic",
    "sphinx_toolbox.collapse",
    "sphinx.ext.autosectionlabel",
    "sphinx_design",
    "sphinx.ext.intersphinx",
    "sphinx.ext.autosummary",
    "docs._ext.sass",
    "myst_parser",
    "nbsphinx",
    "nbsphinx_link",
    "sphinx.ext.mathjax",
]

intersphinx_mapping = {
    "python": ("https://docs.python.org/3.9", None),
    "numpy": ("https://numpy.org/doc/stable", None),
    "scipy": ("https://docs.scipy.org/doc/scipy/reference", None),
    "scikit.learn": ("https://scikit-learn.org/stable", None),
    "openmm": ("http://docs.openmm.org/latest/api-python/", None),
    "rdkit": ("https://www.rdkit.org/docs", None),
    "openeye": ("https://docs.eyesopen.com/toolkits/python/", None),
    "mdtraj": ("https://www.mdtraj.org/1.9.5/", None),
    "openff.units": ("https://docs.openforcefield.org/units/en/stable", None),
    "gufe": ("https://gufe.readthedocs.io/en/latest/", None),
}

autoclass_content = "both"
# Make sure labels are unique
# https://www.sphinx-doc.org/en/master/usage/extensions/autosectionlabel.html#confval-autosectionlabel_prefix_document
autosectionlabel_prefix_document = True

autodoc_pydantic_model_show_json = False

autodoc_default_options = {
    "members": True,
    "member-order": "bysource",
    "inherited-members": "GufeTokenizable,BaseModel,SettingsBaseModel",
    "undoc-members": True,
    "special-members": "__call__",
    "exclude-members": "get_defaults",
}
toc_object_entries_show_parents = "hide"

# Add any paths that contain templates here, relative to this directory.
templates_path = ["_templates"]

# List of patterns, relative to source directory, that match files and
# directories to ignore when looking for source files.
# This pattern also affects html_static_path and html_extra_path.
exclude_patterns = [
    "_build",
    "**/Thumbs.db",
    "**/.DS_Store",
    "_ext",
    "_sass",
    "**/README.md",
    "ExampleNotebooks",
]

autodoc_mock_imports = [
    "matplotlib",
    "lomap",
    "openmmtools",
    "mdtraj",
    "openmmforcefields",
    "netCDF4",
    "py3Dmol",
]

<<<<<<< HEAD
# API docs settings
autosummary_generate = True
# Document imported items iff they're in __all__
autosummary_imported_members = False
autosummary_ignore_module_all = False
# Autosummary template configuration
autosummary_context = {
    # Modules to exclude from API docs
    "exclude_modules": [
        "openfe.tests",
    ],
    "show_inheritance": True,
    "show_inherited_members": False,
    "show_undoc_members": True,
}

autodoc_preserve_defaults = True
autodoc_inherit_docstrings = True
autodoc_typehints_format = "short"
# Fold the __init__ or __new__ methods' signature into class documentation
autoclass_content = "both"
autodoc_class_signature = "mixed"
# Workaround for autodoc_typehints_format not working for attributes
# see https://github.com/sphinx-doc/sphinx/issues/10290#issuecomment-1079740009
python_use_unqualified_type_names = True


autodoc_pydantic_model_show_json = False
autodoc_pydantic_model_show_field_summary = False
autodoc_pydantic_model_show_config_member = False
autodoc_pydantic_model_show_config_summary = False
autodoc_pydantic_model_show_validator_members = False
autodoc_pydantic_model_show_validator_summary = False
autodoc_pydantic_field_list_validators = False
=======
# Extensions for the myst parser
myst_enable_extensions = [
    "dollarmath",
    "colon_fence",
    "smartquotes",
    "replacements",
    "deflist",
    "attrs_inline",
]
myst_heading_anchors = 3
>>>>>>> d225bd0d

# -- Options for HTML output -------------------------------------------------

# The theme to use for HTML and HTML Help pages.  See the documentation for
# a list of builtin themes.
#
html_theme = "ofe_sphinx_theme"
html_theme_options = {
    "logo": {"text": "OpenFE Documentation"},
    "icon_links": [
        {
            "name": "GitHub",
            "url": "https://github.com/OpenFreeEnergy/openfe",
            "icon": "fa-brands fa-square-github",
            "type": "fontawesome",
        }
    ],
    "accent_color": "DarkGoldenYellow",
    "navigation_depth": 8,
}
html_logo = "_static/Squaredcircle.svg"

# Add any paths that contain custom static files (such as style sheets) here,
# relative to this directory. They are copied after the builtin static files,
# so a file named "default.css" will overwrite the builtin "default.css".
# html_static_path = ['_static']


# replace macros
rst_prolog = """
.. |rdkit.mol| replace:: :class:`rdkit.Chem.rdchem.Mol`
"""

# Add any paths that contain custom static files (such as style sheets) here,
# relative to this directory. They are copied after the builtin static files,
# so a file named "default.css" will overwrite the builtin "default.css".
html_static_path = ["_static"]
html_css_files = [
    "css/custom.css",
    "css/custom-api.css",
    "css/deflist-flowchart.css",
]

# custom-api.css is compiled from custom-api.scss
sass_src_dir = "_sass"
sass_out_dir = "_static/css"

# Clone or update ExampleNotebooks
example_notebooks_path = Path("ExampleNotebooks")
try:
    if example_notebooks_path.exists():
        repo = Repo(example_notebooks_path)
        repo.remote('origin').pull()
    else:
        repo = Repo.clone_from(
            "https://github.com/OpenFreeEnergy/ExampleNotebooks.git",
            to_path=example_notebooks_path,
        )
except Exception as e:
    from sphinx.util.logging import getLogger

    filename = e.__traceback__.tb_frame.f_code.co_filename
    lineno = e.__traceback__.tb_lineno
    getLogger('sphinx.ext.openfe_git').warning(
        f"Getting ExampleNotebooks failed in {filename} line {lineno}: {e}"
    )

nbsphinx_prolog = cleandoc(r"""
    {%- set path = env.doc2path(env.docname, base="ExampleNotebooks") -%}
    {%- set gh_repo = "OpenFreeEnergy/openfe" -%}
    {%- set gh_branch = "main" -%}
    {%- set path = env.doc2path(env.docname, base=None) -%}
    {%- if path.endswith(".nblink") -%}
        {%- set path = env.metadata[env.docname]["nbsphinx-link-target"] -%}
    {%- endif -%}
    {%- if path.startswith("docs/ExampleNotebooks") -%}
        {%- set path = path.replace("docs/ExampleNotebooks/", "", 1) -%}
        {%- set gh_repo = "OpenFreeEnergy/ExampleNotebooks" -%}
    {%- endif -%}
    {%- set gh_url =
        "https://www.github.com/"
        ~ gh_repo
        ~ "/blob/"
        ~ gh_branch
        ~ "/"
        ~ path
    -%}
    {%- set dl_url =
        "https://raw.githubusercontent.com/"
        ~ gh_repo
        ~ "/"
        ~ gh_branch
        ~ "/"
        ~ path
    -%}
    {%- set colab_url =
        "http://colab.research.google.com/github/"
        ~ gh_repo
        ~ "/blob/"
        ~ gh_branch
        ~ "/"
        ~ path
    -%}

    .. container:: ofe-top-of-notebook

        .. button-link:: {{gh_url}}
            :color: primary
            :shadow:
            :outline:

            :octicon:`mark-github` View on GitHub

        .. button-link:: {{dl_url}}
            :color: primary
            :shadow:
            :outline:

            :octicon:`download` Download Notebook

        .. button-link:: {{colab_url}}
            :color: primary
            :shadow:
            :outline:

            :octicon:`rocket` Run in Colab

""")<|MERGE_RESOLUTION|>--- conflicted
+++ resolved
@@ -112,7 +112,6 @@
     "py3Dmol",
 ]
 
-<<<<<<< HEAD
 # API docs settings
 autosummary_generate = True
 # Document imported items iff they're in __all__
@@ -147,7 +146,7 @@
 autodoc_pydantic_model_show_validator_members = False
 autodoc_pydantic_model_show_validator_summary = False
 autodoc_pydantic_field_list_validators = False
-=======
+
 # Extensions for the myst parser
 myst_enable_extensions = [
     "dollarmath",
@@ -158,7 +157,6 @@
     "attrs_inline",
 ]
 myst_heading_anchors = 3
->>>>>>> d225bd0d
 
 # -- Options for HTML output -------------------------------------------------
 
