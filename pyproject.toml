--- conflicted
+++ resolved
@@ -50,16 +50,7 @@
 [tool.ruff]
 line-length = 100
 
-<<<<<<< HEAD
-format.exclude = [
-  "openfe/setup/*",
-  "openfe/storage/*",
-  "openfe/utils/*",
-  "openfecli/*",
-]
-=======
-format.exclude = [ "openfe/tests/*", "openfecli/tests/*" ]
->>>>>>> 2311a2f2
+format.exclude = [ "openfecli/tests/*" ]
 # Enable Pyflakes (`F`) and a subset of the pycodestyle (`E`)  codes by default.
 lint.select = [
   # "F",  # Pyflakes
